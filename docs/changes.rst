<<<<<<< HEAD
Weblate 4.3
=======
Weblate 4.2.2
>>>>>>> 2a07e887
-------------

Not yet released.

<<<<<<< HEAD
* Include user stats in the API.
* Fixed component ordering on paginated pages.
* Define source language for a glossary.
=======
* Fixed matching of source strings for JSON formats.
* Fixed login redirect for some authentication configurations.
* Fixed LDAP authentication with group sync.
>>>>>>> 2a07e887

Weblate 4.2.1
-------------

Released on August 21st 2020.

* Fixed saving plurals for some locales in Android resources.
* Fixed crash in the cleanup addon for some XLIFF files.
* Allow to configure localization CDN in Docker image.

Weblate 4.2
-----------

Released on August 18th 2020.

* Improved user pages and added listing of users.
* Dropped support for migrating from 3.x releases, migrate through 4.1 or 4.0.
* Added exports into several monolingual formats.
* Improved activity charts.
* Number of displayed nearby strings can be configured.
* Added support for locking components experiencing repository errors.
* Simplified main navigation (replaced buttons with icons).
* Improved language code handling in Google Translate integration.
* The Git squash addon can generate ``Co-authored-by:`` trailers.
* Improved query search parser.
* Improved user feedback from format strings checks.
* Improved performance of bulk state changes.
* Added compatibility redirects after project or component renaming.
* Added notifications for strings approval, component locking and license change.
* Added support for ModernMT.
* Allow to avoid overwriting approved translations on file upload.
* Dropped support for some compatibility URL redirects.
* Added check for ECMAScript template literals.
* Added option to watch a component.
* Removed leading dot from JSON unit keys.
* Removed separate Celery queue for translation memory.
* Allow translating all components a language at once.
* Allow to configure ``Content-Security-Policy`` HTTP headers.
* Added support for aliasing languages at project level.
* New addon to help with HTML or JavaScript localization, see :ref:`addon-weblate.cdn.cdnjs`.
* The Weblate domain is now configured in the settings, see :setting:`SITE_DOMAIN`.
* Add support for searching by component and project.

Weblate 4.1.1
-------------

Released on June 19th 2020.

* Fixed changing autofix or addons configuration in Docker.
* Fixed possible crash in "About" page.
* Improved installation of byte-compiled locale files.
* Fixed adding words to glossary.
* Fixed keyboard shortcuts for machinery.
* Removed debugging output causing discarding log events in some setups.
* Fixed lock indication on project listing.
* Fixed listing GPG keys in some setups.
* Added option for which DeepL API version to use.
* Added support for acting as SAML Service Provider, see :ref:`saml-auth`.

Weblate 4.1
-----------

Released on June 15th 2020.

* Added support for creating new translations with included country code.
* Added support for searching source strings with screenshot.
* Extended info available in the stats insights.
* Improved search editing on "Translate" pages.
* Improve handling of concurrent repository updates.
* Include source language in project creation form.
* Include changes count in credits.
* Fixed UI language selection in some cases.
* Allow to whitelist registration methods with registrations closed.
* Improved lookup of related terms in glossary.
* Improved translation memory matches.
* Group same machinery results.
* Add direct link to edit screenshot from translate page.
* Improved removal confirmation dialog.
* Include templates in ZIP download.
* Add support for Markdown and notification configuration in announcements.
* Extended details in check listings.
* Added support for new file formats: :ref:`laravel-php`, :ref:`html`, :ref:`odf`, :ref:`idml`, :ref:`winrc`, :ref:`ini`, :ref:`islu`, :ref:`gwt`, :ref:`go-i18n-json`, :ref:`arb`.
* Consistently use dismissed as state of dismissed checks.
* Add support for configuring default addons to enable.
* Fixed editor keyboard shortcut to dismiss checks.
* Improved machine translation of strings with placeholders.
* Show ghost translation for user languages to ease starting them.
* Improved language code parsing.
* Show translations in user language first in the list.
* Renamed shapings to more generic name variants.
* Added new quality checks: :ref:`check-unnamed-format`, :ref:`check-long-untranslated`, :ref:`check-duplicate`.
* Reintroduced support for wiping translation memory.
* Fixed option to ignore source checks.
* Added support for configuring different branch for pushing changes.
* API now reports rate limiting status in the HTTP headers.
* Added support for Google Translate V3 API (Advanced).
* Added ability to restrict access on component level.
* Added support for whitespace and other special chars in translation flags, see :ref:`custom-checks`.
* Always show rendered text check if enabled.
* API now supports filtering of changes.
* Added support for sharing glossaries between projects.

Weblate 4.0.4
-------------

Released on May 07th 2020.

* Fixed testsuite execution on some Python 3.8 environments.
* Typo fixes in the documentation.
* Fixed creating components using API in some cases.
* Fixed JavaScript errors breaking mobile navigation.
* Fixed crash on displaying some checks.
* Fixed screenshots listing.
* Fixed monthly digest notifications.
* Fixed intermediate translation behavior with units non existing in translation.

Weblate 4.0.3
-------------

Released on May 02nd 2020.

* Fixed possible crash in reports.
* User mentions in comments are now case insensitive.
* Fixed PostgreSQL migration for non superusers.
* Fixed changing the repository URL while creating component.
* Fixed crash when upstream repository is gone.

Weblate 4.0.2
-------------

Released on April 27th 2020.

* Improved performance of translation stats.
* Improved performance of changing labels.
* Improved bulk edit performance.
* Improved translation memory performance.
* Fixed possible crash on component deletion.
* Fixed displaying of translation changes in some corner cases.
* Improved warning about too long celery queue.
* Fixed possible false positives in the consistency check.
* Fixed deadlock when changing linked component repository.
* Included edit distance in changes listing and CSV and reports.
* Avoid false positives of punctuation spacing check for Canadian French.
* Fixed XLIFF export with placeholders.
* Fixed false positive with zero width check.
* Improved reporting of configuration errors.
* Fixed bilingual source upload.
* Automatically detect supported languages for DeepL machine translation.
* Fixed progress bar display in some corner cases.
* Fixed some checks triggering on non translated strings.

Weblate 4.0.1
-------------

Released on April 16th 2020.

* Fixed package installation from PyPI.

Weblate 4.0
-----------

Released on April 16th 2020.

* Weblate now requires Python 3.6 or newer.
* Added management overview of component alerts.
* Added component alert for broken repository browser URLs.
* Improved sign in and registration pages.
* Project access control and workflow configuration integrated to project settings.
* Added check and highlighter for i18next interpolation and nesting.
* Added check and highlighter for percent placeholders.
* Display suggestions failing checks.
* Record source string changes in history.
* Upgraded Microsoft Translator to version 3 API.
* Reimplemented translation memory backend.
* Added support for several ``is:`` lookups in :doc:`user/search`.
* Allow to make :ref:`check-same` avoid internal blacklist.
* Improved comments extraction from monolingual po files.
* Renamed whiteboard messages to announcements.
* Fixed occasional problems with registration mails.
* Improved LINGUAS update addon to handle more syntax variants.
* Fixed editing monolingual XLIFF source file.
* Added support for exact matching in :doc:`user/search`.
* Extended API to cover screenshots, users, groups, componentlists and extended creating projects.
* Add support for source upload on bilingual translations.
* Added support for intermediate language from developers.
* Added support for source strings review.
* Extended download options for platform wide translation memory.

Weblate 3.x series
------------------

Weblate 3.11.3
~~~~~~~~~~~~~~

Released on March 11th 2020.

* Fixed searching for fields with certain priority.
* Fixed predefined query for recently added strings.
* Fixed searching returning duplicate matches.
* Fixed notifications rendering in Gmail.
* Fixed reverting changes from the history.
* Added links to events in digest notifications.
* Fixed email for account removal confirmation.
* Added support for Slack authentication in Docker container.
* Avoid sending notifications for not subscribed languages.
* Include Celery queues in performance overview.
* Fixed documentation links for addons.
* Reduced false negatives for unchanged translation check.
* Raised bleach dependency to address CVE-2020-6802.
* Fixed listing project level changes in history.
* Fixed stats invalidation in some corner cases.
* Fixed searching for certain string states.
* Improved format string checks behavior on missing percent.
* Fixed authentication using some third party providers.

Weblate 3.11.2
~~~~~~~~~~~~~~

Released on February 22nd 2020.

* Fixed rendering of suggestions.
* Fixed some strings wrongly reported as having no words.

Weblate 3.11.1
~~~~~~~~~~~~~~

Released on February 20th 2020.

* Documented Celery setup changes.
* Improved filename validation on component creation.
* Fixed minimal versions of some dependencies.
* Fixed adding groups with certain Django versions.
* Fixed manual pushing to upstream repository.
* Improved glossary matching.

Weblate 3.11
~~~~~~~~~~~~

Released on February 17th 2020.

* Allow using VCS push URL during component creation via API.
* Rendered width check now shows image with the render.
* Fixed links in notifications e-mails.
* Improved look of plaintext e-mails.
* Display ignored checks and allow to make them active again.
* Display nearby keys on monolingual translations.
* Added support for grouping string shapings.
* Recommend upgrade to new Weblate versions in the system checks.
* Provide more detailed analysis for duplicate language alert.
* Include more detailed license info on the project pages.
* Automatically unshallow local copies if needed.
* Fixed download of strings needing action.
* New alert to warn about using the same filemask twice.
* Improve XML placeables extraction.
* The :setting:`SINGLE_PROJECT` can now enforce redirection to chosen project.
* Added option to resolve comments.
* Added bulk editing of flags.
* Added support for :ref:`labels`.
* Added bulk edit addon.
* Added option for :ref:`enforcing-checks`.
* Increased default validity of confirmation links.
* Improved Matomo integration.
* Fixed :ref:`check-translated` to correctly handle source string change.
* Extended automatic updates configuration by :setting:`AUTO_UPDATE`.
* LINGUAS addons now do full sync of translations in Weblate.

Weblate 3.10.3
~~~~~~~~~~~~~~

Released on January 18th 2020.

* Support for translate-toolkit 2.5.0.

Weblate 3.10.2
~~~~~~~~~~~~~~

Released on January 18th 2020.

* Add lock indication to projects.
* Fixed CSS bug causing flickering in some web browsers.
* Fixed searching on systems with non-English locales.
* Improved repository matching for GitHub and Bitbucket hooks.
* Fixed data migration on some Python 2.7 installations.
* Allow configuration of Git shallow cloning.
* Improved background notification processing.
* Fixed broken form submission when navigating back in web browser.
* New addon to configure YAML formatting.
* Fixed same plurals check to not fire on single plural form languages.
* Fixed regex search on some fields.

Weblate 3.10.1
~~~~~~~~~~~~~~

Released on January 9th 2020.

* Extended API with translation creation.
* Fixed several corner cases in data migrations.
* Compatibility with Django 3.0.
* Improved data cleanup performance.
* Added support for customizable security.txt.
* Improved breadcrumbs in changelog.
* Improved translations listing on dashboard.
* Improved HTTP responses for webhooks.
* Added support for GitLab merge requests in Docker container.

Weblate 3.10
~~~~~~~~~~~~

Released on December 20th 2019.

* Improved application user interface.
* Added doublespace check.
* Fixed creating new languages.
* Avoid sending auditlog notifications to deleted e-mails.
* Added support for read only strings.
* Added support for Markdown in comments.
* Allow placing translation instruction text in project info.
* Add copy to clipboard for secondary languages.
* Improved support for Mercurial.
* Improved Git repository fetching performance.
* Add search lookup for age of string.
* Show source language for all translations.
* Show context for nearby strings.
* Added support for notifications on repository operations.
* Improved translation listings.
* Extended search capabilities.
* Added support for automatic translation strings marked for editing.
* Avoid sending duplicate notifications for linked component alerts.
* Improve default merge request message.
* Better indicate string state in Zen mode.
* Added support for more languages in Yandex Translate.
* Improved look of notification e-mails.
* Provide choice for translation license.

Weblate 3.9.1
~~~~~~~~~~~~~

Released on October 28th 2019.

* Remove some unneeded files from backups.
* Fixed potential crash in reports.
* Fixed cross database migration failure.
* Added support for force pushing Git repositories.
* Reduced risk of registration token invalidation.
* Fixed account removal hitting rate limiter.
* Added search based on priority.
* Fixed possible crash on adding strings to JSON file.
* Safe HTML check and fixup now honor source string markup.
* Avoid sending notifications to invited and deleted users.
* Fix SSL connection to redis in Celery in Docker container.

Weblate 3.9
~~~~~~~~~~~

Released on October 15th 2019.

* Include Weblate metadata in downloaded files.
* Improved UI for failing checks.
* Indicate missing strings in format checks.
* Separate check for French punctuation spacing.
* Add support for fixing some of quality checks errors.
* Add separate permission to create new projects.
* Extend stats for char counts.
* Improve support for Java style language codes.
* Added new generic check for placeholders.
* Added support for WebExtension JSON placeholders.
* Added support for flat XML format.
* Extended API with project, component and translation removal and creation.
* Added support for Gitea and Gitee webhooks.
* Added new custom regex based check.
* Allow to configure contributing to shared translation memory.
* Added ZIP download for more translation files.
* Make XLIFF standard compliant parsing of maxwidth and font.
* Added new check and fixer for safe HTML markup for translating web applications.
* Add component alert on unsupported configuration.
* Added automatic translation addon to bootstrap translations.
* Extend automatic translation to add suggestions.
* Display addon parameters on overview.
* Sentry is now supported through modern Sentry SDK instead of Raven.
* Changed example settings to be better fit for production environment.
* Added automated backups using BorgBackup.
* Split cleanup addon for RESX to avoid unwanted file updates.
* Added advanced search capabilities.
* Allow users to download their own reports.
* Added localization guide to help configuring components.
* Added support for GitLab merge requests.
* Improved display of repository status.
* Perform automated translation in the background.

Weblate 3.8
~~~~~~~~~~~

Released on August 15th 2019.

* Added support for simplified creating of similar components.
* Added support for parsing translation flags from the XML based file formats.
* Log exceptions into Celery log.
* Improve performance of repository scoped addons.
* Improved look of notification e-mails.
* Fixed password reset behavior.
* Improved performance on most of translation pages.
* Fixed listing of languages not known to Weblate.
* Add support for cloning addons to discovered components.
* Add support for replacing file content with uploaded.
* Add support for translating non VCS based content.
* Added OpenGraph widget image to use on social networks.
* Added support for animated screenshots.
* Improved handling of monolingual XLIFF files.
* Avoid sending multiple notifications for single event.
* Add support for filtering changes.
* Extended predefined periods for reporting.
* Added webhook support for Azure Repos.
* New opt-in notifications on pending suggestions or untranslated strings.
* Add one click unsubscribe link to notification e-mails.
* Fixed false positives with Has been translated check.
* New management interface for admins.
* String priority can now be specified using flags.
* Added language management views.
* Add checks for Qt library and Ruby format strings.
* Added configuration to better fit single project installations.
* Notify about new string on source string change on monolingual translations.
* Added separate view for translation memory with search capability.

Weblate 3.7.1
~~~~~~~~~~~~~

Released on June 28th 2019.

* Documentation updates.
* Fixed some requirements constraints.
* Updated language database.
* Localization updates.
* Various user interface tweaks.
* Improved handling of unsupported but discovered translation files.
* More verbosely report missing file format requirements.

Weblate 3.7
~~~~~~~~~~~

Released on June 21st 2019.

* Added separate Celery queue for notifications.
* Use consistent look with application for API browsing.
* Include approved stats in the reports.
* Report progress when updating translation component.
* Allow to abort running background component update.
* Extend template language for filename manipulations.
* Use templates for editor link and repository browser URL.
* Indicate max length and current characters count when editing translation.
* Improved handling of abbreviations in unchanged translation check.
* Refreshed landing page for new contributors.
* Add support for configuring msgmerge addon.
* Delay opening SMTP connection when sending notifications.
* Improved error logging.
* Allow custom location in MO generating addon.
* Added addons to cleanup old suggestions or comments.
* Added option to enable horizontal mode in the Zen editor.
* Improved import performance with many linked components.
* Fixed examples installation in some cases.
* Improved rendering of alerts in changes.
* Added new horizontal stats widget.
* Improved format strings check on plurals.
* Added font management tool.
* New check for rendered text dimensions.
* Added support for subtitle formats.
* Include overall completion stats for languages.
* Added reporting at project and global scope.
* Improved user interface when showing translation status.
* New Weblate logo and color scheme.
* New look of bitmap badges.

Weblate 3.6.1
~~~~~~~~~~~~~

Released on April 26th 2019.

* Improved handling of monolingual XLIFF files.
* Fixed digest notifications in some corner cases.
* Fixed addon script error alert.
* Fixed generating MO file for monolingual PO files.
* Fixed display of uninstalled checks.
* Indicate administered projects on project listing.
* Allow update to recover from missing VCS repository.

Weblate 3.6
~~~~~~~~~~~

Released on April 20th 2019.

* Add support for downloading user data.
* Addons are now automatically triggered upon installation.
* Improved instructions for resolving merge conflicts.
* Cleanup addon is now compatible with app store metadata translations.
* Configurable language code syntax when adding new translations.
* Warn about using Python 2 with planned termination of support in April 2020.
* Extract special characters from the source string for visual keyboard.
* Extended contributor stats to reflect both source and target counts.
* Admins and consistency addons can now add translations even if disabled for users.
* Fixed description of toggle disabling ``Language-Team`` header manipulation.
* Notify users mentioned in comments.
* Removed file format autodetection from component setup.
* Fixed generating MO file for monolingual PO files.
* Added digest notifications.
* Added support for muting component notifications.
* Added notifications for new alerts, whiteboard messages or components.
* Notifications for administered projects can now be configured.
* Improved handling of three letter language codes.

Weblate 3.5.1
~~~~~~~~~~~~~

Released on March 10th 2019.

* Fixed Celery systemd unit example.
* Fixed notifications from HTTP repositories with login.
* Fixed race condition in editing source string for monolingual translations.
* Include output of failed addon execution in the logs.
* Improved validation of choices for adding new language.
* Allow to edit file format in component settings.
* Update installation instructions to prefer Python 3.
* Performance and consistency improvements for loading translations.
* Make Microsoft Terminology service compatible with current Zeep releases.
* Localization updates.

Weblate 3.5
~~~~~~~~~~~

Released on March 3rd 2019.

* Improved performance of built-in translation memory.
* Added interface to manage global translation memory.
* Improved alerting on bad component state.
* Added user interface to manage whiteboard messages.
* Addon commit message now can be configured.
* Reduce number of commits when updating upstream repository.
* Fixed possible metadata loss when moving component between projects.
* Improved navigation in the Zen mode.
* Added several new quality checks (Markdown related and URL).
* Added support for app store metadata files.
* Added support for toggling GitHub or Gerrit integration.
* Added check for Kashida letters.
* Added option to squash commits based on authors.
* Improved support for XLSX file format.
* Compatibility with Tesseract 4.0.
* Billing addon now removes projects for unpaid billings after 45 days.

Weblate 3.4
~~~~~~~~~~~

Released on January 22nd 2019.

* Added support for XLIFF placeholders.
* Celery can now utilize multiple task queues.
* Added support for renaming and moving projects and components.
* Include characters counts in reports.
* Added guided adding of translation components with automatic detection of translation files.
* Customizable merge commit messages for Git.
* Added visual indication of component alerts in navigation.
* Improved performance of loading translation files.
* New addon to squash commits prior to push.
* Improved displaying of translation changes.
* Changed default merge style to rebase and made that configurable.
* Better handle private use subtags in language code.
* Improved performance of fulltext index updates.
* Extended file upload API to support more parameters.

Weblate 3.3
~~~~~~~~~~~

Released on November 30th 2018.

* Added support for component and project removal.
* Improved performance for some monolingual translations.
* Added translation component alerts to highlight problems with a translation.
* Expose XLIFF string resname as context when available.
* Added support for XLIFF states.
* Added check for non writable files in DATA_DIR.
* Improved CSV export for changes.

Weblate 3.2.2
~~~~~~~~~~~~~

Released on October 20th 2018.

* Remove no longer needed Babel dependency.
* Updated language definitions.
* Improve documentation for addons, LDAP and Celery.
* Fixed enabling new dos-eol and auto-java-messageformat flags.
* Fixed running setup.py test from PyPI package.
* Improved plurals handling.
* Fixed translation upload API failure in some corner cases.
* Fixed updating Git configuration in case it was changed manually.

Weblate 3.2.1
~~~~~~~~~~~~~

Released on October 10th 2018.

* Document dependency on backports.csv on Python 2.7.
* Fix running tests under root.
* Improved error handling in gitexport module.
* Fixed progress reporting for newly added languages.
* Correctly report Celery worker errors to Sentry.
* Fixed creating new translations with Qt Linguist.
* Fixed occasional fulltext index update failures.
* Improved validation when creating new components.
* Added support for cleanup of old suggestions.

Weblate 3.2
~~~~~~~~~~~

Released on October 6th 2018.

* Add install_addon management command for automated addon installation.
* Allow more fine grained ratelimit settings.
* Added support for export and import of Excel files.
* Improve component cleanup in case of multiple component discovery addons.
* Rewritten Microsoft Terminology machine translation backend.
* Weblate now uses Celery to offload some processing.
* Improved search capabilities and added regular expression search.
* Added support for Youdao Zhiyun API machine translation.
* Added support for Baidu API machine translation.
* Integrated maintenance and cleanup tasks using Celery.
* Improved performance of loading translations by almost 25%.
* Removed support for merging headers on upload.
* Removed support for custom commit messages.
* Configurable editing mode (zen/full).
* Added support for error reporting to Sentry.
* Added support for automated daily update of repositories.
* Added support for creating projects and components by users.
* Built in translation memory now automatically stores translations done.
* Users and projects can import their existing translation memories.
* Better management of related strings for screenshots.
* Added support for checking Java MessageFormat.

See `3.2 milestone on GitHub <https://github.com/WeblateOrg/weblate/milestone/36?closed=1>`_
for detailed list of addressed issues.

Weblate 3.1.1
~~~~~~~~~~~~~

Released on July 27th 2018.

* Fix testsuite failure on some setups.

Weblate 3.1
~~~~~~~~~~~

Released on July 27th 2018.

* Upgrades from older version than 3.0.1 are not supported.
* Allow to override default commit messages from settings.
* Improve webhooks compatibility with self hosted environments.
* Added support for Amazon Translate.
* Compatibility with Django 2.1.
* Django system checks are now used to diagnose problems with installation.
* Removed support for soon shutdown libravatar service.
* New addon to mark unchanged translations as needing edit.
* Add support for jumping to specific location while translating.
* Downloaded translations can now be customized.
* Improved calculation of string similarity in translation memory matches.
* Added support by signing Git commits by GnuPG.

Weblate 3.0.1
~~~~~~~~~~~~~

Released on June 10th 2018.

* Fixed possible migration issue from 2.20.
* Localization updates.
* Removed obsolete hook examples.
* Improved caching documentation.
* Fixed displaying of admin documentation.
* Improved handling of long language names.

Weblate 3.0
~~~~~~~~~~~

Released on June 1st 2018.

* Rewritten access control.
* Several code cleanups that lead to moved and renamed modules.
* New addon for automatic component discovery.
* The import_project management command has now slightly different parameters.
* Added basic support for Windows RC files.
* New addon to store contributor names in PO file headers.
* The per component hook scripts are removed, use addons instead.
* Add support for collecting contributor agreements.
* Access control changes are now tracked in history.
* New addon to ensure all components in a project have same translations.
* Support for more variables in commit message templates.
* Add support for providing additional textual context.

Weblate 2.x series
------------------

Weblate 2.20
~~~~~~~~~~~~

Released on April 4th 2018.

* Improved speed of cloning subversion repositories.
* Changed repository locking to use third party library.
* Added support for downloading only strings needing action.
* Added support for searching in several languages at once.
* New addon to configure gettext output wrapping.
* New addon to configure JSON formatting.
* Added support for authentication in API using RFC 6750 compatible Bearer authentication.
* Added support for automatic translation using machine translation services.
* Added support for HTML markup in whiteboard messages.
* Added support for mass changing state of strings.
* Translate-toolkit at least 2.3.0 is now required, older versions are no longer supported.
* Added built in translation memory.
* Added componentlists overview to dashboard and per component list overview pages.
* Added support for DeepL machine translation service.
* Machine translation results are now cached inside Weblate.
* Added support for reordering committed changes.

Weblate 2.19.1
~~~~~~~~~~~~~~

Released on February 20th 2018.

* Fixed migration issue on upgrade from 2.18.
* Improved file upload API validation.

Weblate 2.19
~~~~~~~~~~~~

Released on February 15th 2018.

* Fixed imports across some file formats.
* Display human friendly browser information in audit log.
* Added TMX exporter for files.
* Various performance improvements for loading translation files.
* Added option to disable access management in Weblate in favor of Django one.
* Improved glossary lookup speed for large strings.
* Compatibility with django_auth_ldap 1.3.0.
* Configuration errors are now stored and reported persistently.
* Honor ignore flags in whitespace autofixer.
* Improved compatibility with some Subversion setups.
* Improved built in machine translation service.
* Added support for SAP Translation Hub service.
* Added support for Microsoft Terminology service.
* Removed support for advertisement in notification e-mails.
* Improved translation progress reporting at language level.
* Improved support for different plural formulas.
* Added support for Subversion repositories not using stdlayout.
* Added addons to customize translation workflows.

Weblate 2.18
~~~~~~~~~~~~

Released on December 15th 2017.

* Extended contributor stats.
* Improved configuration of special characters virtual keyboard.
* Added support for DTD file format.
* Changed keyboard shortcuts to less likely collide with browser/system ones.
* Improved support for approved flag in XLIFF files.
* Added support for not wrapping long strings in gettext PO files.
* Added button to copy permalink for current translation.
* Dropped support for Django 1.10 and added support for Django 2.0.
* Removed locking of translations while translating.
* Added support for adding new strings to monolingual translations.
* Added support for translation workflows with dedicated reviewers.

Weblate 2.17.1
~~~~~~~~~~~~~~

Released on October 13th 2017.

* Fixed running testsuite in some specific situations.
* Locales updates.

Weblate 2.17
~~~~~~~~~~~~

Released on October 13th 2017.

* Weblate by default does shallow Git clones now.
* Improved performance when updating large translation files.
* Added support for blocking certain e-mails from registration.
* Users can now delete their own comments.
* Added preview step to search and replace feature.
* Client side persistence of settings in search and upload forms.
* Extended search capabilities.
* More fine grained per project ACL configuration.
* Default value of BASE_DIR has been changed.
* Added two step account removal to prevent accidental removal.
* Project access control settings is now editable.
* Added optional spam protection for suggestions using Akismet.

Weblate 2.16
~~~~~~~~~~~~

Released on August 11th 2017.

* Various performance improvements.
* Added support for nested JSON format.
* Added support for WebExtension JSON format.
* Fixed git exporter authentication.
* Improved CSV import in certain situations.
* Improved look of Other translations widget.
* The max-length checks is now enforcing length of text in form.
* Make the commit_pending age configurable per component.
* Various user interface cleanups.
* Fixed component/project/site wide search for translations.

Weblate 2.15
~~~~~~~~~~~~

Released on June 30th 2017.

* Show more related translations in other translations.
* Add option to see translations of current string to other languages.
* Use 4 plural forms for Lithuanian by default.
* Fixed upload for monolingual files of different format.
* Improved error messages on failed authentication.
* Keep page state when removing word from glossary.
* Added direct link to edit secondary language translation.
* Added Perl format quality check.
* Added support for rejecting reused passwords.
* Extended toolbar for editing RTL languages.

Weblate 2.14.1
~~~~~~~~~~~~~~

Released on May 24th 2017.

* Fixed possible error when paginating search results.
* Fixed migrations from older versions in some corner cases.
* Fixed possible CSRF on project watch and unwatch.
* The password reset no longer authenticates user.
* Fixed possible CAPTCHA bypass on forgotten password.

Weblate 2.14
~~~~~~~~~~~~

Released on May 17th 2017.

* Add glossary entries using AJAX.
* The logout now uses POST to avoid CSRF.
* The API key token reset now uses POST to avoid CSRF.
* Weblate sets Content-Security-Policy by default.
* The local editor URL is validated to avoid self-XSS.
* The password is now validated against common flaws by default.
* Notify users about important activity with their account such as password change.
* The CSV exports now escape potential formulas.
* Various minor improvements in security.
* The authentication attempts are now rate limited.
* Suggestion content is stored in the history.
* Store important account activity in audit log.
* Ask for password confirmation when removing account or adding new associations.
* Show time when suggestion has been made.
* There is new quality check for trailing semicolon.
* Ensure that search links can be shared.
* Included source string information and screenshots in the API.
* Allow to overwrite translations through API upload.

Weblate 2.13.1
~~~~~~~~~~~~~~

Released on Apr 12th 2017.

* Fixed listing of managed projects in profile.
* Fixed migration issue where some permissions were missing.
* Fixed listing of current file format in translation download.
* Return HTTP 404 when trying to access project where user lacks privileges.

Weblate 2.13
~~~~~~~~~~~~

Released on Apr 12th 2017.

* Fixed quality checks on translation templates.
* Added quality check to trigger on losing translation.
* Add option to view pending suggestions from user.
* Add option to automatically build component lists.
* Default dashboard for unauthenticated users can be configured.
* Add option to browse 25 random strings for review.
* History now indicates string change.
* Better error reporting when adding new translation.
* Added per language search within project.
* Group ACLs can now be limited to certain permissions.
* The per project ALCs are now implemented using Group ACL.
* Added more fine grained privileges control.
* Various minor UI improvements.

Weblate 2.12
~~~~~~~~~~~~

Released on Mar 3rd 2017.

* Improved admin interface for groups.
* Added support for Yandex Translate API.
* Improved speed of site wide search.
* Added project and component wide search.
* Added project and component wide search and replace.
* Improved rendering of inconsistent translations.
* Added support for opening source files in local editor.
* Added support for configuring visual keyboard with special characters.
* Improved screenshot management with OCR support for matching source strings.
* Default commit message now includes translation information and URL.
* Added support for Joomla translation format.
* Improved reliability of import across file formats.

Weblate 2.11
~~~~~~~~~~~~

Released on Jan 31st 2017.

* Include language detailed information on language page.
* Mercurial backend improvements.
* Added option to specify translation component priority.
* More consistent usage of Group ACL even with less used permissions.
* Added WL_BRANCH variable to hook scripts.
* Improved developer documentation.
* Better compatibility with various Git versions in Git exporter addon.
* Included per project and component stats.
* Added language code mapping for better support of Microsoft Translate API.
* Moved fulltext cleanup to background job to make translation removal faster.
* Fixed displaying of plural source for languages with single plural form.
* Improved error handling in import_project.
* Various performance improvements.

Weblate 2.10.1
~~~~~~~~~~~~~~

Released on Jan 20th 2017.

* Do not leak account existence on password reset form (CVE-2017-5537).

Weblate 2.10
~~~~~~~~~~~~

Released on Dec 15th 2016.

* Added quality check to check whether plurals are translated differently.
* Fixed GitHub hooks for repositories with authentication.
* Added optional Git exporter module.
* Support for Microsoft Cognitive Services Translator API.
* Simplified project and component user interface.
* Added automatic fix to remove control characters.
* Added per language overview to project.
* Added support for CSV export.
* Added CSV download for stats.
* Added matrix view for quick overview of all translations
* Added basic API for changes and strings.
* Added support for Apertium APy server for machine translations.

Weblate 2.9
~~~~~~~~~~~

Released on Nov 4th 2016.

* Extended parameters for createadmin management command.
* Extended import_json to be able to handle with existing components.
* Added support for YAML files.
* Project owners can now configure translation component and project details.
* Use "Watched" instead of "Subscribed" projects.
* Projects can be watched directly from project page.
* Added multi language status widget.
* Highlight secondary language if not showing source.
* Record suggestion deletion in history.
* Improved UX of languages selection in profile.
* Fixed showing whiteboard messages for component.
* Keep preferences tab selected after saving.
* Show source string comment more prominently.
* Automatically install Gettext PO merge driver for Git repositories.
* Added search and replace feature.
* Added support for uploading visual context (screenshots) for translations.

Weblate 2.8
~~~~~~~~~~~

Released on Aug 31st 2016.

* Documentation improvements.
* Translations.
* Updated bundled javascript libraries.
* Added list_translators management command.
* Django 1.8 is no longer supported.
* Fixed compatibility with Django 1.10.
* Added Subversion support.
* Separated XML validity check from XML mismatched tags.
* Fixed API to honor HIDE_REPO_CREDENTIALS settings.
* Show source change in Zen mode.
* Alt+PageUp/PageDown/Home/End now works in Zen mode as well.
* Add tooltip showing exact time of changes.
* Add option to select filters and search from translation page.
* Added UI for translation removal.
* Improved behavior when inserting placeables.
* Fixed auto locking issues in Zen mode.

Weblate 2.7
~~~~~~~~~~~

Released on Jul 10th 2016.

* Removed Google web translate machine translation.
* Improved commit message when adding translation.
* Fixed Google Translate API for Hebrew language.
* Compatibility with Mercurial 3.8.
* Added import_json management command.
* Correct ordering of listed translations.
* Show full suggestion text, not only a diff.
* Extend API (detailed repository status, statistics, …).
* Testsuite no longer requires network access to test repositories.

Weblate 2.6
~~~~~~~~~~~

Released on Apr 28th 2016.

* Fixed validation of components with language filter.
* Improved support for XLIFF files.
* Fixed machine translation for non English sources.
* Added REST API.
* Django 1.10 compatibility.
* Added categories to whiteboard messages.

Weblate 2.5
~~~~~~~~~~~

Released on Mar 10th 2016.

* Fixed automatic translation for project owners.
* Improved performance of commit and push operations.
* New management command to add suggestions from command line.
* Added support for merging comments on file upload.
* Added support for some GNU extensions to C printf format.
* Documentation improvements.
* Added support for generating translator credits.
* Added support for generating contributor stats.
* Site wide search can search only in one language.
* Improve quality checks for Armenian.
* Support for starting translation components without existing translations.
* Support for adding new translations in Qt TS.
* Improved support for translating PHP files.
* Performance improvements for quality checks.
* Fixed site wide search for failing checks.
* Added option to specify source language.
* Improved support for XLIFF files.
* Extended list of options for import_project.
* Improved targeting for whiteboard messages.
* Support for automatic translation across projects.
* Optimized fulltext search index.
* Added management command for auto translation.
* Added placeables highlighting.
* Added keyboard shortcuts for placeables, checks and machine translations.
* Improved translation locking.
* Added quality check for AngularJS interpolation.
* Added extensive group based ACLs.
* Clarified terminology on strings needing review (formerly fuzzy).
* Clarified terminology on strings needing action and not translated strings.
* Support for Python 3.
* Dropped support for Django 1.7.
* Dropped dependency on msginit for creating new gettext PO files.
* Added configurable dashboard views.
* Improved notifications on parse errors.
* Added option to import components with duplicate name to import_project.
* Improved support for translating PHP files
* Added XLIFF export for dictionary.
* Added XLIFF and gettext PO export for all translations.
* Documentation improvements.
* Added support for configurable automatic group assignments.
* Improved adding of new translations.

Weblate 2.4
~~~~~~~~~~~

Released on Sep 20th 2015.

* Improved support for PHP files.
* Ability to add ACL to anonymous user.
* Improved configurability of import_project command.
* Added CSV dump of history.
* Avoid copy/paste errors with whitespace characters.
* Added support for Bitbucket webhooks.
* Tighter control on fuzzy strings on translation upload.
* Several URLs have changed, you might have to update your bookmarks.
* Hook scripts are executed with VCS root as current directory.
* Hook scripts are executed with environment variables describing current component.
* Add management command to optimize fulltext index.
* Added support for error reporting to Rollbar.
* Projects now can have multiple owners.
* Project owners can manage themselves.
* Added support for ``javascript-format`` used in gettext PO.
* Support for adding new translations in XLIFF.
* Improved file format autodetection.
* Extended keyboard shortcuts.
* Improved dictionary matching for several languages.
* Improved layout of most of pages.
* Support for adding words to dictionary while translating.
* Added support for filtering languages to be managed by Weblate.
* Added support for translating and importing CSV files.
* Rewritten handling of static files.
* Direct login/registration links to third-party service if that's the only one.
* Commit pending changes on account removal.
* Add management command to change site name.
* Add option to configure default committer.
* Add hook after adding new translation.
* Add option to specify multiple files to add to commit.

Weblate 2.3
~~~~~~~~~~~

Released on May 22nd 2015.

* Dropped support for Django 1.6 and South migrations.
* Support for adding new translations when using Java Property files
* Allow to accept suggestion without editing.
* Improved support for Google OAuth 2.0
* Added support for Microsoft .resx files.
* Tuned default robots.txt to disallow big crawling of translations.
* Simplified workflow for accepting suggestions.
* Added project owners who always receive important notifications.
* Allow to disable editing of monolingual template.
* More detailed repository status view.
* Direct link for editing template when changing translation.
* Allow to add more permissions to project owners.
* Allow to show secondary language in Zen mode.
* Support for hiding source string in favor of secondary language.

Weblate 2.2
~~~~~~~~~~~

Released on Feb 19th 2015.

* Performance improvements.
* Fulltext search on location and comments fields.
* New SVG/javascript based activity charts.
* Support for Django 1.8.
* Support for deleting comments.
* Added own SVG badge.
* Added support for Google Analytics.
* Improved handling of translation filenames.
* Added support for monolingual JSON translations.
* Record component locking in a history.
* Support for editing source (template) language for monolingual translations.
* Added basic support for Gerrit.

Weblate 2.1
~~~~~~~~~~~

Released on Dec 5th 2014.

* Added support for Mercurial repositories.
* Replaced Glyphicon font by Awesome.
* Added icons for social authentication services.
* Better consistency of button colors and icons.
* Documentation improvements.
* Various bugfixes.
* Automatic hiding of columns in translation listing for small screens.
* Changed configuration of filesystem paths.
* Improved SSH keys handling and storage.
* Improved repository locking.
* Customizable quality checks per source string.
* Allow to hide completed translations from dashboard.

Weblate 2.0
~~~~~~~~~~~

Released on Nov 6th 2014.

* New responsive UI using Bootstrap.
* Rewritten VCS backend.
* Documentation improvements.
* Added whiteboard for site wide messages.
* Configurable strings priority.
* Added support for JSON file format.
* Fixed generating mo files in certain cases.
* Added support for GitLab notifications.
* Added support for disabling translation suggestions.
* Django 1.7 support.
* ACL projects now have user management.
* Extended search possibilities.
* Give more hints to translators about plurals.
* Fixed Git repository locking.
* Compatibility with older Git versions.
* Improved ACL support.
* Added buttons for per language quotes and other special characters.
* Support for exporting stats as JSONP.

Weblate 1.x series
------------------

Weblate 1.9
~~~~~~~~~~~

Released on May 6th 2014.

* Django 1.6 compatibility.
* No longer maintained compatibility with Django 1.4.
* Management commands for locking/unlocking translations.
* Improved support for Qt TS files.
* Users can now delete their account.
* Avatars can be disabled.
* Merged first and last name attributes.
* Avatars are now fetched and cached server side.
* Added support for shields.io badge.

Weblate 1.8
~~~~~~~~~~~

Released on November 7th 2013.

* Please check manual for upgrade instructions.
* Nicer listing of project summary.
* Better visible options for sharing.
* More control over anonymous users privileges.
* Supports login using third party services, check manual for more details.
* Users can login by e-mail instead of username.
* Documentation improvements.
* Improved source strings review.
* Searching across all strings.
* Better tracking of source strings.
* Captcha protection for registration.

Weblate 1.7
~~~~~~~~~~~

Released on October 7th 2013.

* Please check manual for upgrade instructions.
* Support for checking Python brace format string.
* Per component customization of quality checks.
* Detailed per translation stats.
* Changed way of linking suggestions, checks and comments to strings.
* Users can now add text to commit message.
* Support for subscribing on new language requests.
* Support for adding new translations.
* Widgets and charts are now rendered using Pillow instead of Pango + Cairo.
* Add status badge widget.
* Dropped invalid text direction check.
* Changes in dictionary are now logged in history.
* Performance improvements for translating view.

Weblate 1.6
~~~~~~~~~~~

Released on July 25th 2013.

* Nicer error handling on registration.
* Browsing of changes.
* Fixed sorting of machine translation suggestions.
* Improved support for MyMemory machine translation.
* Added support for Amagama machine translation.
* Various optimizations on frequently used pages.
* Highlights searched phrase in search results.
* Support for automatic fixups while saving the message.
* Tracking of translation history and option to revert it.
* Added support for Google Translate API.
* Added support for managing SSH host keys.
* Various form validation improvements.
* Various quality checks improvements.
* Performance improvements for import.
* Added support for voting on suggestions.
* Cleanup of admin interface.

Weblate 1.5
~~~~~~~~~~~

Released on April 16th 2013.

* Please check manual for upgrade instructions.
* Added public user pages.
* Better naming of plural forms.
* Added support for TBX export of glossary.
* Added support for Bitbucket notifications.
* Activity charts are now available for each translation, language or user.
* Extended options of import_project admin command.
* Compatible with Django 1.5.
* Avatars are now shown using libravatar.
* Added possibility to pretty print JSON export.
* Various performance improvements.
* Indicate failing checks or fuzzy strings in progress bars for projects or languages as well.
* Added support for custom pre-commit hooks and committing additional files.
* Rewritten search for better performance and user experience.
* New interface for machine translations.
* Added support for monolingual po files.
* Extend amount of cached metadata to improve speed of various searches.
* Now shows word counts as well.

Weblate 1.4
~~~~~~~~~~~

Released on January 23rd 2013.

* Fixed deleting of checks/comments on string deletion.
* Added option to disable automatic propagation of translations.
* Added option to subscribe for merge failures.
* Correctly import on projects which needs custom ttkit loader.
* Added sitemaps to allow easier access by crawlers.
* Provide direct links to string in notification e-mails or feeds.
* Various improvements to admin interface.
* Provide hints for production setup in admin interface.
* Added per language widgets and engage page.
* Improved translation locking handling.
* Show code snippets for widgets in more variants.
* Indicate failing checks or fuzzy strings in progress bars.
* More options for formatting commit message.
* Fixed error handling with machine translation services.
* Improved automatic translation locking behaviour.
* Support for showing changes from previous source string.
* Added support for substring search.
* Various quality checks improvements.
* Support for per project ACL.
* Basic string tests coverage.

Weblate 1.3
~~~~~~~~~~~

Released on November 16th 2012.

* Compatibility with PostgreSQL database backend.
* Removes languages removed in upstream git repository.
* Improved quality checks processing.
* Added new checks (BB code, XML markup and newlines).
* Support for optional rebasing instead of merge.
* Possibility to relocate Weblate (for example to run it under /weblate path).
* Support for manually choosing file type in case autodetection fails.
* Better support for Android resources.
* Support for generating SSH key from web interface.
* More visible data exports.
* New buttons to enter some special characters.
* Support for exporting dictionary.
* Support for locking down whole Weblate installation.
* Checks for source strings and support for source strings review.
* Support for user comments for both translations and source strings.
* Better changes log tracking.
* Changes can now be monitored using RSS.
* Improved support for RTL languages.

Weblate 1.2
~~~~~~~~~~~

Released on August 14th 2012.

* Weblate now uses South for database migration, please check upgrade instructions if you are upgrading.
* Fixed minor issues with linked git repos.
* New introduction page for engaging people with translating using Weblate.
* Added widgets which can be used for promoting translation projects.
* Added option to reset repository to origin (for privileged users).
* Project or component can now be locked for translations.
* Possibility to disable some translations.
* Configurable options for adding new translations.
* Configuration of git commits per project.
* Simple antispam protection.
* Better layout of main page.
* Support for automatically pushing changes on every commit.
* Support for e-mail notifications of translators.
* List only used languages in preferences.
* Improved handling of not known languages when importing project.
* Support for locking translation by translator.
* Optionally maintain ``Language-Team`` header in po file.
* Include some statistics in about page.
* Supports (and requires) django-registration 0.8.
* Caching of counted strings with failing checks.
* Checking of requirements during setup.
* Documentation improvements.

Weblate 1.1
~~~~~~~~~~~

Released on July 4th 2012.

* Improved several translations.
* Better validation while creating component.
* Added support for shared git repositories across components.
* Do not necessary commit on every attempt to pull remote repo.
* Added support for offloading indexing.

Weblate 1.0
~~~~~~~~~~~

Released on May 10th 2012.

* Improved validation while adding/saving component.
* Experimental support for Android component files (needs patched ttkit).
* Updates from hooks are run in background.
* Improved installation instructions.
* Improved navigation in dictionary.

Weblate 0.x series
------------------

Weblate 0.9
~~~~~~~~~~~

Released on April 18th 2012.

* Fixed import of unknown languages.
* Improved listing of nearby messages.
* Improved several checks.
* Documentation updates.
* Added definition for several more languages.
* Various code cleanups.
* Documentation improvements.
* Changed file layout.
* Update helper scripts to Django 1.4.
* Improved navigation while translating.
* Better handling of po file renames.
* Better validation while creating component.
* Integrated full setup into syncdb.
* Added list of recent changes to all translation pages.
* Check for not translated strings ignores format string only messages.

Weblate 0.8
~~~~~~~~~~~

Released on April 3rd 2012.

* Replaced own full text search with Whoosh.
* Various fixes and improvements to checks.
* New command updatechecks.
* Lot of translation updates.
* Added dictionary for storing most frequently used terms.
* Added /admin/report/ for overview of repositories status.
* Machine translation services no longer block page loading.
* Management interface now contains also useful actions to update data.
* Records log of changes made by users.
* Ability to postpone commit to Git to generate less commits from single user.
* Possibility to browse failing checks.
* Automatic translation using already translated strings.
* New about page showing used versions.
* Django 1.4 compatibility.
* Ability to push changes to remote repo from web interface.
* Added review of translations done by others.

Weblate 0.7
~~~~~~~~~~~

Released on February 16th 2012.

* Direct support for GitHub notifications.
* Added support for cleaning up orphaned checks and translations.
* Displays nearby strings while translating.
* Displays similar strings while translating.
* Improved searching for string.

Weblate 0.6
~~~~~~~~~~~

Released on February 14th 2012.

* Added various checks for translated messages.
* Tunable access control.
* Improved handling of translations with new lines.
* Added client side sorting of tables.
* Please check upgrading instructions in case you are upgrading.

Weblate 0.5
~~~~~~~~~~~

Released on February 12th 2012.

* Support for machine translation using following online services:
    * Apertium
    * Microsoft Translator
    * MyMemory
* Several new translations.
* Improved merging of upstream changes.
* Better handle concurrent git pull and translation.
* Propagating works for fuzzy changes as well.
* Propagating works also for file upload.
* Fixed file downloads while using FastCGI (and possibly others).

Weblate 0.4
~~~~~~~~~~~

Released on February 8th 2012.

* Added usage guide to documentation.
* Fixed API hooks not to require CSRF protection.

Weblate 0.3
~~~~~~~~~~~

Released on February 8th 2012.

* Better display of source for plural translations.
* New documentation in Sphinx format.
* Displays secondary languages while translating.
* Improved error page to give list of existing projects.
* New per language stats.

Weblate 0.2
~~~~~~~~~~~

Released on February 7th 2012.

* Improved validation of several forms.
* Warn users on profile upgrade.
* Remember URL for login.
* Naming of text areas while entering plural forms.
* Automatic expanding of translation area.

Weblate 0.1
~~~~~~~~~~~

Released on February 6th 2012.

* Initial release.<|MERGE_RESOLUTION|>--- conflicted
+++ resolved
@@ -1,21 +1,20 @@
-<<<<<<< HEAD
 Weblate 4.3
-=======
-Weblate 4.2.2
->>>>>>> 2a07e887
--------------
+-----------
 
 Not yet released.
 
-<<<<<<< HEAD
 * Include user stats in the API.
 * Fixed component ordering on paginated pages.
 * Define source language for a glossary.
-=======
+
+Weblate 4.2.2
+-------------
+
+Not yet released.
+
 * Fixed matching of source strings for JSON formats.
 * Fixed login redirect for some authentication configurations.
 * Fixed LDAP authentication with group sync.
->>>>>>> 2a07e887
 
 Weblate 4.2.1
 -------------
