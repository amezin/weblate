--- conflicted
+++ resolved
@@ -1,4 +1,3 @@
-<<<<<<< HEAD
 Weblate 4.13
 ------------
 
@@ -6,10 +5,9 @@
 
 * Changed behavior of updating language names.
 * Added pagination to projects listing.
-* Improved translation memory rebuild in some corner cases.
 
 `All changes in detail <https://github.com/WeblateOrg/weblate/milestone/81?closed=1>`__.
-=======
+
 Weblate 4.12.2
 --------------
 
@@ -20,7 +18,6 @@
 * Fixed possible loss of translations while adding new language.
 
 `All changes in detail <https://github.com/WeblateOrg/weblate/milestone/83?closed=1>`__.
->>>>>>> aa72f8eb
 
 Weblate 4.12.1
 --------------
