<<<<<<< HEAD
Weblate 5.5
-----------
=======
Weblate 5.4.2
-------------
>>>>>>> 22830d77

Not yet released.

**New features**

**Improvements**

**Bug fixes**

**Compatibility**

**Upgrading**

Please follow :ref:`generic-upgrade-instructions` in order to perform update.

<<<<<<< HEAD
`All changes in detail <https://github.com/WeblateOrg/weblate/milestone/111?closed=1>`__.
=======
`All changes in detail <https://github.com/WeblateOrg/weblate/milestone/113?closed=1>`__.
>>>>>>> 22830d77

Weblate 5.4.1
-------------

Released on February 19th 2024.

**Bug fixes**

* Possible crash on Weblate upgrade check when cached from the previous versions.
* Gracefully handle migration with duplicate built-in teams.

**Upgrading**

Please follow :ref:`generic-upgrade-instructions` in order to perform update.

`All changes in detail <https://github.com/WeblateOrg/weblate/milestone/112?closed=1>`__.

Weblate 5.4
-----------

Released on February 15th 2024.

**New features**

* :ref:`check-perl-brace-format` quality check.
* :doc:`/formats/moko`.
* :doc:`/formats/formatjs`.
* Search input is now syntax highlighted, see :doc:`/user/search`.
* Weblate is now available in தமிழ்.

**Improvements**

* Better logging in :wladmin:`createadmin`.
* :ref:`addon-weblate.discovery.discovery` now reports skipped entries.
* Adding string in a repository triggers :ref:`subscriptions`.
* :ref:`mt-openai` better handles batch translations and glossaries.
* :ref:`mt-libretranslate` better handles batch translations.
* Text variant of notification e-mails now properly indicate changed strings.
* File downloads now honor :http:header:`If-Modified-Since`.
* :ref:`num-words` support for CJK languages.
* :ref:`addon-weblate.discovery.discovery` now preserves :ref:`componentlists`.
* Nicer formatting of :ref:`glossary` tooltips.
* :http:get:`/api/components/(string:project)/(string:component)/` now includes information about linked component.
* Improved :ref:`workflow-customization` configuration forms.

**Bug fixes**

* Plural forms handling in :doc:`/formats/qt`.
* Added missing documentation for :setting:`ADMINS_CONTACT`.
* Automatic fixer for :ref:`autofix-punctuation-spacing` no longer adds new whitespace.
* Pending changes committing could be omitted under some circumstances.
* :ref:`addon-weblate.cleanup.blank` now correctly removes blank plurals.

**Compatibility**

* Last changed timestamp now reflects changes outside Weblate as well. This affects both :ref:`api` and the user interface.
* Releases are signed by Sigstore instead of PGP, see :ref:`verify`.

**Upgrading**

Please follow :ref:`generic-upgrade-instructions` in order to perform update.

`All changes in detail <https://github.com/WeblateOrg/weblate/milestone/109?closed=1>`__.

Weblate 5.3.1
-------------

Released on December 19th 2023.

**Bug fixes**

* Not updating statistics in some situations.

**Upgrading**

Please follow :ref:`generic-upgrade-instructions` in order to perform update.

`All changes in detail <https://github.com/WeblateOrg/weblate/milestone/110?closed=1>`__.

Weblate 5.3
-----------

Released on December 14th 2023.

**New features**

* :ref:`mt-openai` automatic suggestion service.
* :ref:`mt-alibaba` automatic suggestion service.
* Added labels API, see :http:get:`/api/projects/(string:project)/labels/`.
* :ref:`glossary-mt`.
* New automatic fixer for :ref:`autofix-punctuation-spacing`.
* :ref:`mt-google-translate-api-v3` now better honors placeables or line breaks.

**Improvements**

* Reduced memory usage for statistics.
* :ref:`mt-deepl` performs better in :ref:`auto-translation` and supports :ref:`glossary-mt`.
* :ref:`mt-microsoft-translator` supports :ref:`glossary-mt`.
* Improved region selection in :ref:`mt-google-translate-api-v3`.
* Added nested JSON exporter in :ref:`download`.
* Improved :ref:`git-exporter` performance on huge repositories.

**Bug fixes**

* Removing stale VCS directories.

**Compatibility**

* Dropped Microsoft Terminology service for automatic suggestions, as it is no longer provided by Microsoft.
* ``labels`` in units API now expose full label info, see :http:get:`/api/units/(int:id)/`.

**Upgrading**

Please follow :ref:`generic-upgrade-instructions` in order to perform update.

`All changes in detail <https://github.com/WeblateOrg/weblate/milestone/107?closed=1>`__.

Weblate 5.2.1
-------------

Released on November 22nd 2023.

**Improvements**

* Show search field after no strings found while translating.
* Added soft hyphen to special-characters toolbar.

**Bug fixes**

* Database backups compatibility with Alibaba Cloud Database PolarDB.
* Crash on loading statistics calculated by previous versions.
* Sort icons in dark mode.
* Project level statistics no longer count categorized components twice.
* Possible discarding pending translations after editing source strings.

**Upgrading**

Please follow :ref:`generic-upgrade-instructions` in order to perform update.

`All changes in detail <https://github.com/WeblateOrg/weblate/milestone/108?closed=1>`__.

Weblate 5.2
-----------

Released on November 16th 2023.

**New features**

* :ref:`vcs-azure-devops`

**Improvements**

* Faster statistics updates.
* Better e-mail selection in user profile.
* :ref:`autofix` are now applied to suggestions as well.
* :ref:`mt-deepl` can now configure default formality for translations.
* Use neutral colors for progress bars and translation unit states.
* :ref:`addon-weblate.gettext.mo` can optionally include strings needing editing.
* Use :http:header:`Accept-Language` to order translations for unauthenticated users.
* Add option to directly approve suggestions with :ref:`reviews` workflow.
* One-click removal of project or component :ref:`subscriptions`.
* :ref:`api-statistics` now includes character and word counts for more string states.

**Bug fixes**

* Fixed creating component within a category by upload.
* Error handling in organizing components and categories.
* Fixed moving categories between projects.
* Fixed formatting of translation memory search results.
* Allow non-breaking space character in :ref:`autofix-html`.

**Compatibility**

* :doc:`/formats/apple` exporter now produces UTF-8 encoded files.
* Python 3.12 is now supported, though not recommended, see :ref:`python-deps`.

**Upgrading**

Please follow :ref:`generic-upgrade-instructions` in order to perform update.

`All changes in detail <https://github.com/WeblateOrg/weblate/milestone/104?closed=1>`__.

Weblate 5.1.1
-------------

Released on October 25th 2023.

**New features**

**Improvements**

* :ref:`addon-weblate.consistency.languages` now uses a dedicated user for changes.
* Added button for sharing on Fediverse.
* Added validation for VCS integration credentials.
* Reduced overhead of statistics collection.

**Bug fixes**

* Added plurals validation when editing string using the API.
* Replacing a file using upload when existing is corrupted.

**Compatibility**

**Upgrading**

Please follow :ref:`generic-upgrade-instructions` in order to perform update.

`All changes in detail <https://github.com/WeblateOrg/weblate/milestone/106?closed=1>`__.

Weblate 5.1
-----------

Released on October 16th 2023.

**New features**

* :ref:`mt-yandex-v2` machine translation service.
* :ref:`addon-weblate.autotranslate.autotranslate` and :ref:`auto-translation` are now stored with a dedicated user as an author.
* :ref:`addons` changes to strings are now stored with a dedicated user as an author.
* :ref:`download-multi` can now convert file formats.
* :ref:`workflow-customization` allows to fine-tune localization workflow per language.

**Improvements**

* :ref:`project-translation_review` also shows the approval percentage in object listings.
* Project is added to watched upon accepting an invitation.
* Configure VCS API credentials as a Python dict from environment variables.
* Improved accuracy of checks on plural messages.
* Engage page better shows stats.
* Strings which can not be saved to a file no longer block other strings to be written.
* Fixed some API URLs for categorized components.
* Show plural form examples more prominently.
* Highlight whitespace in :ref:`machine-translation`.
* Faster comment and component removal.
* Show disabled save button reason more prominently.
* New string notification can now be triggered for each string.

**Bug fixes**

* Improved OCR error handling in :ref:`screenshots`.
* :ref:`autofix` gracefully handle strings from :ref:`multivalue-csv`.
* Occasional crash in :ref:`machine-translation` caching.
* Fixed history listing for entries within a :ref:`category`.
* Fixed editing :guilabel:`Administration` team.
* :ref:`addon-weblate.consistency.languages` add-on could miss some languages.

**Compatibility**

* Categories are now included ``weblate://`` repository URLs.

**Upgrading**

Please follow :ref:`generic-upgrade-instructions` in order to perform update.

* Upgrades from older version than 5.0.2 are not supported, please upgrade to 5.0.2 first and then continue in upgrading.
* Dropped support for deprecated insecure configuration of VCS service API keys via _TOKEN/_USERNAME in :file:`settings.py`.
* Weblate now defaults to persistent database connections in :file:`settings_example.py` and Docker.

`All changes in detail <https://github.com/WeblateOrg/weblate/milestone/100?closed=1>`__.

Weblate 5.0.2
-------------

Released on September 14th 2023.

**Improvements**

* Translate page performance.
* Search now looks for categories as well.

**Bug fixes**

* Rendering of release notes on GitHub.
* Listing of categorized projects.
* Translating a language inside a category.
* Categories sorting.

**Upgrading**

Please follow :ref:`generic-upgrade-instructions` in order to perform update.

* The database upgrade can take considerable time on larger sites due to indexing changes.

`All changes in detail <https://github.com/WeblateOrg/weblate/milestone/105?closed=1>`__.

Weblate 5.0.1
-------------

Released on September 10th 2023.

**New features**

* Added :http:get:`/api/component-lists/(str:slug)/components/`.

**Improvements**

* Related glossary terms lookup is now faster.
* Logging of failures when creating pull requests.
* History is now loaded faster.
* Added object ``id`` to all :ref:`api` endpoints.
* Better performance of projects with a lot of components.
* Added compatibility redirects for some old URLs.

**Bug fixes**

* Creating component within a category.
* Source strings and state display for converted formats.
* Block :ref:`component-edit_template` on formats which do not support it.
* :ref:`check-reused` is no longer triggered for blank strings.
* Performace issues while browsing some categories.
* Fixed GitHub Team and Organization authentication in Docker container.
* GitLab merge requests when using a customized SSH port.

**Compatibility**

* `pyahocorasick` dependency has been replaced by `ahocorasick_rs`.
* The default value of :setting:`IP_PROXY_OFFSET` has been changed from 1 to -1.

**Upgrading**

Please follow :ref:`generic-upgrade-instructions` in order to perform update.

* The database upgrade can take considerable time on larger sites due to indexing changes.

`All changes in detail <https://github.com/WeblateOrg/weblate/milestone/103?closed=1>`__.

Weblate 5.0
-----------

Released on August 24th 2023.

**New features**

* :doc:`/formats/markdown` support, thanks to Anders Kaplan.
* :ref:`category` can now organize components within a project.
* :doc:`/formats/fluent` now has better syntax checks thanks to Henry Wilkes.
* Inviting users now works with all authentication methods.
* Docker container supports file backed secrets, see :ref:`docker-secrets`.

**Improvements**

* Plurals handling in machine translation.
* :ref:`check-same` check now honors placeholders even in the strict mode.
* :ref:`check-reused` is no longer triggered for languages with a single plural form.
* WebP is now supported for :ref:`screenshots`.
* Avoid duplicate notification when a user is subscribed to overlapping scopes.
* OCR support for non-English languages in :ref:`screenshots`.
* :ref:`xliff` now supports displaying source string location.
* Rendering strings with plurals, placeholders or alternative translations.
* User API now includes last sign in date.
* User API token is now hidden for privacy reasons by default.
* Faster adding terms to glossary.
* Better preserve translation on source file change in :doc:`/formats/html` and :doc:`/formats/txt`.
* Added indication of automatic assignment to team listing.
* Users now have to confirm invitations to become team members.
* :ref:`check-formats` can now check all plural forms with the ``strict-format`` flag.
* :doc:`/user/checks` browsing experience.
* Highlight differences in the source string in automatic suggestions.
* Visual diff now better understands compositing characters.

**Bug fixes**

* User names handling while committing to Git.
* :ref:`addon-weblate.cleanup.blank` and :ref:`addon-weblate.cleanup.generic` now remove all strings at once.
* Language filtering in :doc:`/devel/reporting`.
* Reduced false positives of :ref:`check-reused` when fixing the translation.
* Fixed caching issues after updating screenshots from the repository.

**Compatibility**

* Python 3.9 or newer is now required.
* Several UI URLs have been changed to be able to handle categories.

**Upgrading**

Please follow :ref:`generic-upgrade-instructions` in order to perform update.

* There are several changes in :file:`settings_example.py`, most notable is changes in ``CACHES`` and ``SOCIAL_AUTH_PIPELINE``, please adjust your settings accordingly.
* Several previously optional dependencies are now required.
* The database upgrade can take considerable time on larger sites due to structure changes.

`All changes in detail <https://github.com/WeblateOrg/weblate/milestone/99?closed=1>`__.<|MERGE_RESOLUTION|>--- conflicted
+++ resolved
@@ -1,10 +1,24 @@
-<<<<<<< HEAD
 Weblate 5.5
 -----------
-=======
+
+Not yet released.
+
+**New features**
+
+**Improvements**
+
+**Bug fixes**
+
+**Compatibility**
+
+**Upgrading**
+
+Please follow :ref:`generic-upgrade-instructions` in order to perform update.
+
+`All changes in detail <https://github.com/WeblateOrg/weblate/milestone/111?closed=1>`__.
+
 Weblate 5.4.2
 -------------
->>>>>>> 22830d77
 
 Not yet released.
 
@@ -20,11 +34,7 @@
 
 Please follow :ref:`generic-upgrade-instructions` in order to perform update.
 
-<<<<<<< HEAD
-`All changes in detail <https://github.com/WeblateOrg/weblate/milestone/111?closed=1>`__.
-=======
 `All changes in detail <https://github.com/WeblateOrg/weblate/milestone/113?closed=1>`__.
->>>>>>> 22830d77
 
 Weblate 5.4.1
 -------------
