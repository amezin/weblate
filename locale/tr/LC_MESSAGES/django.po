--- conflicted
+++ resolved
@@ -8,17 +8,10 @@
 "Project-Id-Version: Weblate 1.2\n"
 "Report-Msgid-Bugs-To: weblate@lists.cihar.com\n"
 "POT-Creation-Date: 2014-10-05 20:21+0200\n"
-<<<<<<< HEAD
-"PO-Revision-Date: 2014-10-05 15:48+0200\n"
-"Last-Translator: Burak Yavuz <hitowerdigit@hotmail.com>\n"
-"Language-Team: Turkish <https://hosted.weblate.org/projects/weblate/"
-"bootstrap/tr/>\n"
-=======
 "PO-Revision-Date: 2014-10-06 12:54+0200\n"
 "Last-Translator: Burak Yavuz <hitowerdigit@hotmail.com>\n"
 "Language-Team: Turkish "
 "<https://hosted.weblate.org/projects/weblate/bootstrap/tr/>\n"
->>>>>>> 6e9f1723
 "Language: tr\n"
 "MIME-Version: 1.0\n"
 "Content-Type: text/plain; charset=UTF-8\n"
@@ -665,7 +658,6 @@
 msgstr ""
 "Çevirmek için tercih ettiğiniz dilleri seçin. Bunlar, seçilen çevirilere "
 "daha kolay erişmeniz için panelde sunulacaktır."
-<<<<<<< HEAD
 
 #: weblate/html/accounts/profile.html:52
 msgid ""
@@ -688,30 +680,6 @@
 msgid "Subscription settings"
 msgstr "Abonelik ayarları"
 
-=======
-
-#: weblate/html/accounts/profile.html:52
-msgid ""
-"The secondary languages are shown next to the source string when translating."
-msgstr "İkincil diller, çevirilirken kaynak satırın yanında gösterilir."
-
-#: weblate/html/accounts/profile.html:56 weblate/html/accounts/profile.html:91
-#: weblate/html/accounts/profile.html:117
-#: weblate/html/accounts/profile.html:189
-#: weblate/html/accounts/profile.html:235
-#: weblate/html/admin/performance.html:23
-#: weblate/html/admin/performance.html:31 weblate/html/base.html:70
-#: weblate/html/check.html:42 weblate/html/check_project.html:43
-#: weblate/html/check_subproject.html:47 weblate/html/checks.html:35
-#: weblate/html/footer.html:9
-msgid "Documentation"
-msgstr "Belgeler"
-
-#: weblate/html/accounts/profile.html:75
-msgid "Subscription settings"
-msgstr "Abonelik ayarları"
-
->>>>>>> 6e9f1723
 #: weblate/html/accounts/profile.html:88
 msgid "You will receive chosen notifications via email for all your languages."
 msgstr "Tüm dilleriniz için seçilen bildirimleri eposta yoluyla alacaksınız."
@@ -768,7 +736,6 @@
 #: weblate/html/accounts/removal.html:12
 msgid "Removal of the account deletes all your private data."
 msgstr "Hesabın kaldırılması tüm özel verilerinizi siler."
-<<<<<<< HEAD
 
 #: weblate/html/accounts/profile.html:177
 msgid "Remove my account"
@@ -794,33 +761,6 @@
 msgid "Avatars are provided using libravatar."
 msgstr "Avatarlar libravatar kullanılarak sağlanır."
 
-=======
-
-#: weblate/html/accounts/profile.html:177
-msgid "Remove my account"
-msgstr "Hesabımı kaldır"
-
-#: weblate/html/accounts/profile.html:186
-msgid "You can configure how you will log in on this site."
-msgstr "Bu siteye nasıl oturum açacağınızı yapılandırabilirsiniz."
-
-#: weblate/html/accounts/profile.html:200
-msgid "Your summary"
-msgstr "Özetiniz"
-
-#: weblate/html/accounts/profile.html:208
-msgid "Your public profile"
-msgstr "Açık profiliniz"
-
-#: weblate/html/accounts/profile.html:218
-msgid "Your avatar"
-msgstr "Avatarınız"
-
-#: weblate/html/accounts/profile.html:221
-msgid "Avatars are provided using libravatar."
-msgstr "Avatarlar libravatar kullanılarak sağlanır."
-
->>>>>>> 6e9f1723
 #: weblate/html/accounts/profile.html:232
 msgid "Your public appearance on this site."
 msgstr "Bu sitedeki açık görünümünüz."
@@ -1072,19 +1012,11 @@
 #: weblate/html/base.html:40
 msgid "Toggle navigation"
 msgstr "Gezinmeyi değiştir"
-<<<<<<< HEAD
 
 #: weblate/html/base.html:51 weblate/html/base.html.py:89
 msgid "Dashboard"
 msgstr "Panel"
 
-=======
-
-#: weblate/html/base.html:51 weblate/html/base.html.py:89
-msgid "Dashboard"
-msgstr "Panel"
-
->>>>>>> 6e9f1723
 #: weblate/html/base.html:54 weblate/html/index.html:27
 #: weblate/html/index.html.py:53
 msgid "Your translations"
@@ -2156,19 +2088,11 @@
 #: weblate/html/index.html:42
 msgid "Checks overview"
 msgstr "Kontrollere genel bakış"
-<<<<<<< HEAD
 
 #: weblate/html/index.html:44 weblate/html/share.html:14
 msgid "Widgets"
 msgstr "Parçacıklar"
 
-=======
-
-#: weblate/html/index.html:44 weblate/html/share.html:14
-msgid "Widgets"
-msgstr "Parçacıklar"
-
->>>>>>> 6e9f1723
 #: weblate/html/index.html:60
 msgid ""
 "Choose your languages in the preferences and you will get here overview of "
@@ -2896,19 +2820,11 @@
 #: weblate/html/translate.html:41
 msgid "Next"
 msgstr "Sonraki"
-<<<<<<< HEAD
 
 #: weblate/html/translate.html:42
 msgid "Last"
 msgstr "Son"
 
-=======
-
-#: weblate/html/translate.html:42
-msgid "Last"
-msgstr "Son"
-
->>>>>>> 6e9f1723
 #: weblate/html/translate.html:65
 msgid "Source change"
 msgstr "Kaynak farkı"
@@ -3737,24 +3653,6 @@
 msgstr "JSON dosyası"
 
 #: weblate/trans/forms.py:55
-<<<<<<< HEAD
-#, fuzzy
-#| msgid "Insert tab character\" %}"
-msgid "Insert tab character"
-msgstr "Tab karakteri ekle\" %}"
-
-#: weblate/trans/forms.py:56
-#, fuzzy
-#| msgid "Insert new line\" %}"
-msgid "Insert new line"
-msgstr "Yeni satır ekle\" %}"
-
-#: weblate/trans/forms.py:57
-#, fuzzy
-#| msgid "Insert horizontal ellipsis\" %}"
-msgid "Insert horizontal ellipsis"
-msgstr "Yatay üç nokta ekle\" %}"
-=======
 #| msgid "Insert tab character\" %}"
 msgid "Insert tab character"
 msgstr "Tab karakteri ekle"
@@ -3768,7 +3666,6 @@
 #| msgid "Insert horizontal ellipsis\" %}"
 msgid "Insert horizontal ellipsis"
 msgstr "Yatay üç nokta ekle"
->>>>>>> 6e9f1723
 
 #: weblate/trans/forms.py:85
 msgid "Fill in with source string"
