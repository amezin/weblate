#
# Copyright © 2012 - 2020 Michal Čihař <michal@cihar.com>
#
# This file is part of Weblate <https://weblate.org/>
#
# This program is free software: you can redistribute it and/or modify
# it under the terms of the GNU General Public License as published by
# the Free Software Foundation, either version 3 of the License, or
# (at your option) any later version.
#
# This program is distributed in the hope that it will be useful,
# but WITHOUT ANY WARRANTY; without even the implied warranty of
# MERCHANTABILITY or FITNESS FOR A PARTICULAR PURPOSE.  See the
# GNU General Public License for more details.
#
# You should have received a copy of the GNU General Public License
# along with this program.  If not, see <https://www.gnu.org/licenses/>.
#

import copy
import json
from datetime import date, datetime, timedelta
from typing import Dict, List

from crispy_forms.bootstrap import InlineCheckboxes, InlineRadios, Tab, TabHolder
from crispy_forms.helper import FormHelper
from crispy_forms.layout import Div, Field, Fieldset, Layout
from django import forms
from django.conf import settings
from django.core.exceptions import NON_FIELD_ERRORS, PermissionDenied, ValidationError
from django.core.validators import FileExtensionValidator
from django.db.models import Q
from django.forms import model_to_dict
from django.forms.utils import from_current_timezone
from django.template.loader import render_to_string
from django.urls import reverse
from django.utils import timezone
from django.utils.encoding import force_str, smart_str
from django.utils.html import escape
from django.utils.http import urlencode
from django.utils.safestring import mark_safe
from django.utils.translation import gettext
from django.utils.translation import gettext_lazy as _
from translation_finder import DiscoveryResult, discover

from weblate.auth.models import User
from weblate.checks.models import CHECKS
from weblate.formats.models import EXPORTERS, FILE_FORMATS
from weblate.lang.models import Language
from weblate.machinery import MACHINE_TRANSLATION_SERVICES
from weblate.trans.defines import COMPONENT_NAME_LENGTH, REPO_LENGTH
from weblate.trans.filter import FILTERS, get_filter_choice
from weblate.trans.models import Announcement, Change, Component, Label, Project, Unit
from weblate.trans.specialchars import RTL_CHARS_DATA, get_special_chars
from weblate.trans.util import check_upload_method_permissions, is_repo_link
from weblate.trans.validators import validate_check_flags
from weblate.utils.errors import report_error
from weblate.utils.forms import (
    ColorWidget,
    ContextDiv,
    SearchField,
    SortedSelect,
    SortedSelectMultiple,
)
from weblate.utils.hash import checksum_to_hash, hash_to_checksum
from weblate.utils.search import parse_query
from weblate.utils.state import (
    STATE_APPROVED,
    STATE_CHOICES,
    STATE_EMPTY,
    STATE_FUZZY,
    STATE_READONLY,
    STATE_TRANSLATED,
)
from weblate.utils.templatetags.icons import icon
from weblate.utils.validators import validate_file_extension
from weblate.vcs.models import VCS_REGISTRY

BUTTON_TEMPLATE = """
<button class="btn btn-default {0}" title="{1}" {2}>{3}</button>
"""
RADIO_TEMPLATE = """
<label class="btn btn-default {0}" title="{1}">
<input type="radio" name="{2}" value="{3}" {4}/>
{5}
</label>
"""
GROUP_TEMPLATE = """
<div class="btn-group btn-group-xs" {0}>{1}</div>
"""
TOOLBAR_TEMPLATE = """
<div class="btn-toolbar pull-right flip editor-toolbar">{0}</div>
"""
EDITOR_TEMPLATE = """
<div class="clearfix"></div>
<div class="translation-item"><label for="{1}">{2}</label>
{0}
{3}
<span class="pull-right flip badge length">
<span data-max="{4}" class="length-indicator">{5}</span>/{4}
</span>
</div>
"""
COPY_TEMPLATE = 'data-checksum="{0}" data-content="{1}"'


class WeblateDateInput(forms.DateInput):
    def __init__(self, datepicker=True, **kwargs):
        attrs = {"type": "date"}
        if datepicker:
            attrs["data-provide"] = "datepicker"
            attrs["data-date-format"] = "yyyy-mm-dd"
        super().__init__(attrs=attrs, format="%Y-%m-%d", **kwargs)


class WeblateDateField(forms.DateField):
    def __init__(self, datepicker=True, **kwargs):
        if "widget" not in kwargs:
            kwargs["widget"] = WeblateDateInput(datepicker=datepicker)
        super().__init__(**kwargs)

    def to_python(self, value):
        """Produce timezone aware datetime with 00:00:00 as time."""
        value = super().to_python(value)
        if isinstance(value, date):
            return from_current_timezone(
                datetime(value.year, value.month, value.day, 0, 0, 0)
            )
        return value


class ChecksumField(forms.CharField):
    """Field for handling checksum IDs for translation."""

    def __init__(self, *args, **kwargs):
        kwargs["widget"] = forms.HiddenInput
        super().__init__(*args, **kwargs)

    def clean(self, value):
        super().clean(value)
        if not value:
            return None
        try:
            return checksum_to_hash(value)
        except ValueError:
            raise ValidationError(_("Invalid checksum specified!"))


class UserField(forms.CharField):
    def clean(self, value):
        if not value:
            return None
        try:
            return User.objects.get(Q(username=value) | Q(email=value))
        except User.DoesNotExist:
            raise ValidationError(_("No matching user found."))
        except User.MultipleObjectsReturned:
            raise ValidationError(_("More users matched."))


class QueryField(forms.CharField):
    def __init__(self, **kwargs):
        if "label" not in kwargs:
            kwargs["label"] = _("Query")
        if "required" not in kwargs:
            kwargs["required"] = False
        super().__init__(**kwargs)

    def clean(self, value):
        if not value:
            if self.required:
                raise ValidationError(_("Missing query string."))
            return ""
        try:
            parse_query(value)
            return value
        except Exception as error:
            report_error()
            raise ValidationError(_("Failed to parse query string: {}").format(error))


class FlagField(forms.CharField):
    default_validators = [validate_check_flags]


class PluralTextarea(forms.Textarea):
    """Text area extension which possibly handles plurals."""

    def __init__(self, *args, **kwargs):
        self.profile = None
        super().__init__(*args, **kwargs)

    def get_rtl_toolbar(self, fieldname):
        groups = []

        # Special chars
        chars = []
        for name, char, value in RTL_CHARS_DATA:
            chars.append(
                BUTTON_TEMPLATE.format(
                    "specialchar",
                    name,
                    'data-value="{}"'.format(
                        value.encode("ascii", "xmlcharrefreplace").decode("ascii")
                    ),
                    char,
                )
            )

        groups.append(GROUP_TEMPLATE.format("", "\n".join(chars)))

        # RTL/LTR switch
        rtl_name = "rtl-{0}".format(fieldname)
        rtl_switch = [
            RADIO_TEMPLATE.format(
                "direction-toggle active",
                gettext("Toggle text direction"),
                rtl_name,
                "rtl",
                'checked="checked"',
                "RTL",
            ),
            RADIO_TEMPLATE.format(
                "direction-toggle",
                gettext("Toggle text direction"),
                rtl_name,
                "ltr",
                "",
                "LTR",
            ),
        ]
        groups.append(
            GROUP_TEMPLATE.format('data-toggle="buttons"', "\n".join(rtl_switch))
        )
        return TOOLBAR_TEMPLATE.format("\n".join(groups))

    def get_toolbar(self, language, fieldname, unit, idx):
        """Return toolbar HTML code."""
        profile = self.profile
        groups = []
        plurals = unit.get_source_plurals()
        if idx and len(plurals) > 1:
            source = plurals[1]
        else:
            source = plurals[0]
        # Copy button
        groups.append(
            GROUP_TEMPLATE.format(
                "",
                BUTTON_TEMPLATE.format(
                    "copy-text",
                    gettext("Fill in with source string"),
                    COPY_TEMPLATE.format(unit.checksum, escape(json.dumps(source))),
                    "{} {}".format(icon("clone.svg"), gettext("Clone source")),
                ),
            )
        )

        # Special chars
        chars = [
            BUTTON_TEMPLATE.format(
                "specialchar",
                name,
                'data-value="{}"'.format(
                    value.encode("ascii", "xmlcharrefreplace").decode("ascii")
                ),
                char,
            )
            for name, char, value in get_special_chars(
                language, profile.special_chars, unit.source
            )
        ]

        groups.append(GROUP_TEMPLATE.format("", "\n".join(chars)))

        result = TOOLBAR_TEMPLATE.format("\n".join(groups))

        if language.direction == "rtl":
            result = self.get_rtl_toolbar(fieldname) + result

        return result

    def render(self, name, value, attrs=None, renderer=None, **kwargs):
        """Render all textareas with correct plural labels."""
        unit = value
        values = unit.get_target_plurals()
        lang = unit.translation.language
        plural = unit.translation.plural
        tabindex = self.attrs["tabindex"]

        # Need to add extra class
        attrs["class"] = "translation-editor form-control"
        attrs["tabindex"] = tabindex
        attrs["lang"] = lang.code
        attrs["dir"] = lang.direction
        attrs["rows"] = 3
        attrs["maxlength"] = unit.get_max_length()
        if unit.readonly:
            attrs["readonly"] = 1

        # Okay we have more strings
        ret = []
        base_id = "id_{0}".format(unit.checksum)
        for idx, val in enumerate(values):
            # Generate ID
            fieldname = "{0}_{1}".format(name, idx)
            fieldid = "{0}_{1}".format(base_id, idx)
            attrs["id"] = fieldid
            attrs["tabindex"] = tabindex + idx

            # Render textare
            textarea = super().render(fieldname, val, attrs, renderer, **kwargs)
            # Label for plural
            label = force_str(unit.translation.language)
            if len(values) != 1:
                label = "{}, {}".format(label, plural.get_plural_label(idx))
            ret.append(
                EDITOR_TEMPLATE.format(
                    self.get_toolbar(lang, fieldid, unit, idx),
                    fieldid,
                    label,
                    textarea,
                    attrs["maxlength"],
                    len(val),
                )
            )

        # Show plural formula for more strings
        if len(values) > 1:
            ret.append(
                render_to_string("snippets/plural-formula.html", {"plural": plural})
            )

        # Join output
        return mark_safe("".join(ret))

    def value_from_datadict(self, data, files, name):
        """Return processed plurals as a list."""
        ret = []
        for idx in range(0, 10):
            fieldname = "{0}_{1:d}".format(name, idx)
            if fieldname not in data:
                break
            ret.append(data.get(fieldname, ""))
        return [smart_str(r.replace("\r", "")) for r in ret]


class PluralField(forms.CharField):
    """Renderer for the plural field.

    The only difference from CharField is that it does not force value to be string.
    """

    def __init__(self, max_length=None, min_length=None, **kwargs):
        kwargs["label"] = ""
        super().__init__(widget=PluralTextarea, **kwargs)

    def to_python(self, value):
        """Return list or string as returned by PluralTextarea."""
        return value

    def clean(self, value):
        value = super().clean(value)
        if not value:
            raise ValidationError(_("Missing translated string!"))
        return value


class FilterField(forms.ChoiceField):
    def __init__(self, *args, **kwargs):
        kwargs["label"] = _("Search filter")
        if "required" not in kwargs:
            kwargs["required"] = False
        kwargs["choices"] = get_filter_choice()
        kwargs["error_messages"] = {
            "invalid_choice": _("Please choose a valid filter type.")
        }
        super().__init__(*args, **kwargs)

    def to_python(self, value):
        if value == "untranslated":
            return "todo"
        return super().to_python(value)


class ChecksumForm(forms.Form):
    """Form for handling checksum IDs for translation."""

    checksum = ChecksumField(required=True)

    def __init__(self, unit_set, *args, **kwargs):
        self.unit_set = unit_set
        super().__init__(*args, **kwargs)

    def clean_checksum(self):
        """Validate whether checksum is valid and fetches unit for it."""
        if "checksum" not in self.cleaned_data:
            return

        unit_set = self.unit_set

        try:
            self.cleaned_data["unit"] = unit_set.filter(
                id_hash=self.cleaned_data["checksum"]
            )[0]
        except (Unit.DoesNotExist, IndexError):
            raise ValidationError(
                _("The string you wanted to translate is no longer available.")
            )


class UnitForm(forms.Form):
    def __init__(self, unit: Unit, *args, **kwargs):
        self.unit = unit
        super().__init__(*args, **kwargs)


class FuzzyField(forms.BooleanField):
    help_as_icon = True

    def __init__(self, *args, **kwargs):
        kwargs["label"] = _("Needs editing")
        kwargs["help_text"] = _(
            'Strings are usually marked as "Needs editing" after the source '
            "string is updated, or when marked as such manually."
        )
        super().__init__(*args, **kwargs)
        self.widget.attrs["class"] = "fuzzy_checkbox"


class TranslationForm(UnitForm):
    """Form used for translation of single string."""

    contentsum = ChecksumField(required=True)
    translationsum = ChecksumField(required=True)
    target = PluralField(required=False)
    fuzzy = FuzzyField(required=False)
    review = forms.ChoiceField(
        label=_("Review state"),
        choices=[
            (STATE_FUZZY, _("Needs editing")),
            (STATE_TRANSLATED, _("Waiting for review")),
            (STATE_APPROVED, _("Approved")),
        ],
        required=False,
        widget=forms.RadioSelect,
    )

    def __init__(self, user, unit: Unit, *args, **kwargs):
        if unit is not None:
            kwargs["initial"] = {
                "checksum": unit.checksum,
                "contentsum": hash_to_checksum(unit.content_hash),
                "translationsum": hash_to_checksum(unit.get_target_hash()),
                "target": unit,
                "fuzzy": unit.fuzzy,
                "review": unit.state,
            }
            kwargs["auto_id"] = "id_{0}_%s".format(unit.checksum)
        tabindex = kwargs.pop("tabindex", 100)
        super().__init__(unit, *args, **kwargs)
        self.user = user
        self.fields["target"].widget.attrs["tabindex"] = tabindex
        self.fields["target"].widget.profile = user.profile
        self.fields["review"].widget.attrs["class"] = "review_radio"
        # Avoid failing validation on not translated string
        if args:
            self.fields["review"].choices.append((STATE_EMPTY, ""))
        self.helper = FormHelper()
        self.helper.form_method = "post"
        self.helper.form_tag = False
        self.helper.disable_csrf = True
        self.helper.layout = Layout(
            Field("target"),
            Field("fuzzy"),
            Field("contentsum"),
            Field("translationsum"),
            InlineRadios("review"),
        )
        if unit and user.has_perm("unit.review", unit.translation):
            self.fields["fuzzy"].widget = forms.HiddenInput()
        else:
            self.fields["review"].widget = forms.HiddenInput()

    def clean(self):
        super().clean()

        # Check required fields
        required = {"target", "contentsum", "translationsum"}
        if not required.issubset(self.cleaned_data):
            return

        unit = self.unit

        if self.cleaned_data["contentsum"] != unit.content_hash:
            raise ValidationError(
                _(
                    "Source string has been changed meanwhile. "
                    "Please check your changes."
                )
            )

        if self.cleaned_data["translationsum"] != unit.get_target_hash():
            raise ValidationError(
                _(
                    "Translation of the string has been changed meanwhile. "
                    "Please check your changes."
                )
            )

        max_length = unit.get_max_length()
        for text in self.cleaned_data["target"]:
            if len(text) > max_length:
                raise ValidationError(_("Translation text too long!"))
        if self.user.has_perm(
            "unit.review", unit.translation
        ) and self.cleaned_data.get("review"):
            self.cleaned_data["state"] = int(self.cleaned_data["review"])
        elif self.cleaned_data["fuzzy"]:
            self.cleaned_data["state"] = STATE_FUZZY
        else:
            self.cleaned_data["state"] = STATE_TRANSLATED


class ZenTranslationForm(TranslationForm):
    checksum = ChecksumField(required=True)

    def __init__(self, user, unit, *args, **kwargs):
        super().__init__(user, unit, *args, **kwargs)
        self.helper.form_action = reverse(
            "save_zen", kwargs=unit.translation.get_reverse_url_kwargs()
        )
        self.helper.form_tag = True
        self.helper.disable_csrf = False
        self.helper.layout.append(Field("checksum"))


class AntispamForm(forms.Form):
    """Honeypot based spam protection form."""

    content = forms.CharField(required=False)

    def clean_content(self):
        """Check if content is empty."""
        if self.cleaned_data["content"] != "":
            raise ValidationError("Invalid value")
        return ""


class DownloadForm(forms.Form):
    q = QueryField()
    format = forms.ChoiceField(
        label=_("File format"),
        choices=[(x.name, x.verbose) for x in EXPORTERS.values()],
        initial="po",
        required=True,
        widget=forms.RadioSelect,
    )

    def __init__(self, *args, **kwargs):
        super().__init__(*args, **kwargs)
        self.helper = FormHelper(self)
        self.helper.form_tag = False
<<<<<<< HEAD
        self.helper.layout = Layout(
            SearchField("q"),
            Field("format"),
        )
=======
        self.helper.layout = Layout(SearchField("q"), Field("format"))
>>>>>>> 14ec0bdd


class SimpleUploadForm(forms.Form):
    """Base form for uploading a file."""

    file = forms.FileField(label=_("File"), validators=[validate_file_extension])
    method = forms.ChoiceField(
        label=_("File upload mode"),
        choices=(
            ("translate", _("Add as translation")),
            ("approve", _("Add as approved translation")),
            ("suggest", _("Add as suggestion")),
            ("fuzzy", _("Add as translation needing edit")),
            ("replace", _("Replace existing translation file")),
            ("source", _("Update source strings")),
        ),
        widget=forms.RadioSelect,
    )
    fuzzy = forms.ChoiceField(
        label=_("Processing of strings needing edit"),
        choices=(
            ("", _("Do not import")),
            ("process", _("Import as string needing edit")),
            ("approve", _("Import as translated")),
        ),
        required=False,
    )

    @staticmethod
    def get_field_doc(field):
        return ("user/files", "upload-{}".format(field.name))

    def remove_translation_choice(self, value):
        """Remove add as translation choice."""
        choices = self.fields["method"].choices
        self.fields["method"].choices = [
            choice for choice in choices if choice[0] != value
        ]


class UploadForm(SimpleUploadForm):
    """Upload form with the option to overwrite current messages."""

    conflicts = forms.ChoiceField(
        label=_("Conflict handling"),
        help_text=_(
            "Whether to overwrite existing translations if the string is "
            "already translated."
        ),
        choices=(
            ("", _("Update only non translated strings")),
            ("replace-translated", _("Update translated strings")),
            ("replace-approved", _("Update translated and approved strings")),
        ),
        required=False,
        initial="replace-translated",
    )


class ExtraUploadForm(UploadForm):
    """Advanced upload form for users who can override authorship."""

    author_name = forms.CharField(label=_("Author name"))
    author_email = forms.EmailField(label=_("Author e-mail"))


def get_upload_form(user, translation, *args, **kwargs):
    """Return correct upload form based on user permissions."""
    if user.has_perm("upload.authorship", translation):
        form = ExtraUploadForm
        kwargs["initial"] = {"author_name": user.full_name, "author_email": user.email}
    elif user.has_perm("upload.overwrite", translation):
        form = UploadForm
    else:
        form = SimpleUploadForm
    result = form(*args, **kwargs)
    for method in [x[0] for x in result.fields["method"].choices]:
        if not check_upload_method_permissions(user, translation, method):
            result.remove_translation_choice(method)
    # Remove approved choice for non review projects
    if not user.has_perm("unit.review", translation) and not form == SimpleUploadForm:
        result.fields["conflicts"].choices = [
            choice
            for choice in result.fields["conflicts"].choices
            if choice[0] != "approved"
        ]
    return result


class SearchForm(forms.Form):
    """Text searching form."""

    # pylint: disable=invalid-name
    q = QueryField()
    sort_by = forms.CharField(required=False, widget=forms.HiddenInput)
    checksum = ChecksumField(required=False)
    offset = forms.IntegerField(min_value=-1, required=False, widget=forms.HiddenInput)
    offset_kwargs = {}

    def __init__(self, user, *args, **kwargs):
        """Generate choices for other component in same project."""
        self.user = user
        show_builder = kwargs.pop("show_builder", True)
        super().__init__(*args, **kwargs)

        self.helper = FormHelper(self)
        self.helper.disable_csrf = True
        self.helper.form_tag = False
        self.helper.layout = Layout(
            Div(
                Field("offset", **self.offset_kwargs),
                SearchField("q"),
                Field("sort_by", template="snippets/sort-field.html"),
                css_class="btn-toolbar",
                role="toolbar",
            ),
            ContextDiv(
                template="snippets/query-builder.html",
                context={
                    "user": self.user,
                    "month_ago": timezone.now() - timedelta(days=31),
                    "show_builder": show_builder,
                },
            ),
            Field("checksum"),
        )

    def get_name(self):
        """Return verbose name for a search."""
        return FILTERS.get_search_name(self.cleaned_data.get("q", ""))

    def get_search_query(self):
        return self.cleaned_data["q"]

    def clean_offset(self):
        if self.cleaned_data.get("offset") is None:
            self.cleaned_data["offset"] = 1
        return self.cleaned_data["offset"]

    def items(self):
        items = []
        # Skip checksum and offset as these change
        ignored = {"offset"}
        for param in sorted(self.cleaned_data):
            value = self.cleaned_data[param]
            # We don't care about empty values or ignored
            if value is None or param in ignored:
                continue
            if isinstance(value, bool):
                # Only store true values
                if value:
                    items.append((param, "1"))
            elif isinstance(value, int):
                # Avoid storing 0 values
                if value > 0:
                    items.append((param, str(value)))
            elif isinstance(value, datetime):
                # Convert date to string
                items.append((param, value.date().isoformat()))
            elif isinstance(value, list):
                for val in value:
                    items.append((param, val))
            elif isinstance(value, User):
                items.append((param, value.username))
            else:
                # It should be string here
                if value:
                    items.append((param, value))
        return items

    def urlencode(self):
        return urlencode(self.items())

    def reset_offset(self):
        """Reset offset to avoid using form as default for new search."""
        data = copy.copy(self.data)
        data["offset"] = "1"
        self.data = data
        return self


class PositionSearchForm(SearchForm):
    offset = forms.IntegerField(min_value=-1, required=False)
    offset_kwargs = {"template": "snippets/position-field.html"}


class MergeForm(UnitForm):
    """Simple form for merging translation of two units."""

    merge = forms.IntegerField()

    def clean(self):
        super().clean()
        if "merge" not in self.cleaned_data:
            return None
        try:
            unit = self.unit
            translation = unit.translation
            project = translation.component.project
            self.cleaned_data["merge_unit"] = merge_unit = Unit.objects.get(
                pk=self.cleaned_data["merge"],
                translation__component__project=project,
                translation__language=translation.language,
            )
            # Compare in Python to ensure case sensitiveness on MySQL
            if not translation.is_source and unit.source != merge_unit.source:
                raise ValidationError(_("Could not find merged string."))
        except Unit.DoesNotExist:
            raise ValidationError(_("Could not find merged string."))
        return self.cleaned_data


class RevertForm(UnitForm):
    """Form for reverting edits."""

    revert = forms.IntegerField()

    def clean(self):
        super().clean()
        if "revert" not in self.cleaned_data:
            return None
        try:
            self.cleaned_data["revert_change"] = Change.objects.get(
<<<<<<< HEAD
                pk=self.cleaned_data["revert"],
                unit=self.unit,
=======
                pk=self.cleaned_data["revert"], unit=self.unit
>>>>>>> 14ec0bdd
            )
        except Change.DoesNotExist:
            raise ValidationError(_("Could not find reverted change."))
        return self.cleaned_data


class AutoForm(forms.Form):
    """Automatic translation form."""

    mode = forms.ChoiceField(
        label=_("Automatic translation mode"),
        choices=[
            ("suggest", _("Add as suggestion")),
            ("translate", _("Add as translation")),
            ("fuzzy", _("Add as needing edit")),
        ],
        initial="suggest",
    )
    filter_type = FilterField(required=True, initial="todo")
    auto_source = forms.ChoiceField(
        label=_("Automatic translation source"),
        choices=[
            ("others", _("Other translation components")),
            ("mt", _("Machine translation")),
        ],
        initial="others",
    )
    component = forms.ChoiceField(
        label=_("Components"),
        required=False,
        help_text=_(
            "Turn on contribution to shared translation memory for the project to "
            "get access to additional components."
        ),
        initial="",
    )
    engines = forms.MultipleChoiceField(
        label=_("Machine translation engines"), choices=[], required=False
    )
    threshold = forms.IntegerField(
        label=_("Score threshold"), initial=80, min_value=1, max_value=100
    )

    def __init__(self, obj, *args, **kwargs):
        """Generate choices for other component in same project."""
        # Add components from other projects with enabled shared TM
        components = obj.project.component_set.exclude(
            id=obj.id
        ) | Component.objects.filter(project__contribute_shared_tm=True).exclude(
            project=obj.project
        )

        choices = [
            (s.id, force_str(s))
            for s in components.order_project().prefetch_related("project")
        ]

        super().__init__(*args, **kwargs)

        self.fields["component"].choices = [
            ("", _("All components in current project"))
        ] + choices
        self.fields["engines"].choices = [
            (key, mt.name) for key, mt in MACHINE_TRANSLATION_SERVICES.items()
        ]
        if "weblate" in MACHINE_TRANSLATION_SERVICES.keys():
            self.fields["engines"].initial = "weblate"

        use_types = {"all", "nottranslated", "todo", "fuzzy", "check:inconsistent"}

        self.fields["filter_type"].choices = [
            x for x in self.fields["filter_type"].choices if x[0] in use_types
        ]

        self.helper = FormHelper(self)
        self.helper.layout = Layout(
            Field("mode"),
            Field("filter_type"),
            InlineRadios("auto_source", id="select_auto_source"),
            Div("component", css_id="auto_source_others"),
            Div("engines", "threshold", css_id="auto_source_mt"),
        )


class CommentForm(forms.Form):
    """Simple commenting form."""

    scope = forms.ChoiceField(
        label=_("Scope"),
        help_text=_(
            "Is your comment specific to this "
            "translation or generic for all of them?"
        ),
        choices=(
<<<<<<< HEAD
            (
                "report",
                _("Report issue with the source string"),
            ),
=======
            ("report", _("Report issue with the source string")),
>>>>>>> 14ec0bdd
            (
                "global",
                _("Source string comment, suggestions for changes to this string"),
            ),
            (
                "translation",
                _("Translation comment, discussions with other translators"),
            ),
        ),
    )
    comment = forms.CharField(
        widget=forms.Textarea(attrs={"dir": "auto", "class": "codemirror-markdown"}),
        label=_("New comment"),
        help_text=_("You can use Markdown and mention users by @username."),
        max_length=1000,
    )

    def __init__(self, project, *args, **kwargs):
        super().__init__(*args, **kwargs)
        # Remove bug report in case source review is not enabled
        if not project.source_review:
            self.fields["scope"].choices = self.fields["scope"].choices[1:]


class EngageForm(forms.Form):
    """Form to choose language for engagement widgets."""

    lang = forms.ChoiceField(required=False, choices=[("", _("All languages"))])
    component = forms.ChoiceField(required=False, choices=[("", _("All components"))])

    def __init__(self, user, project, *args, **kwargs):
        """Dynamically generate choices for used languages in project."""
        super().__init__(*args, **kwargs)

        self.fields["lang"].choices += project.languages.as_choices()
        self.fields["component"].choices += (
            project.component_set.filter_access(user)
            .order()
            .values_list("slug", "name")
        )


class NewLanguageOwnerForm(forms.Form):
    """Form for requesting new language."""

    lang = forms.MultipleChoiceField(
        label=_("Languages"), choices=[], widget=SortedSelectMultiple
    )

    def get_lang_filter(self):
        return Q(translation__component=self.component) | Q(
            project=self.component.project
        )

    def __init__(self, component, *args, **kwargs):
        super().__init__(*args, **kwargs)
        self.component = component
        languages = Language.objects.exclude(self.get_lang_filter())
        self.fields["lang"].choices = languages.as_choices()


class NewLanguageForm(NewLanguageOwnerForm):
    """Form for requesting new language."""

    lang = forms.ChoiceField(label=_("Language"), choices=[], widget=SortedSelect)

    def __init__(self, component, *args, **kwargs):
        super().__init__(component, *args, **kwargs)
        self.fields["lang"].choices = [("", _("Please choose"))] + self.fields[
            "lang"
        ].choices

    def clean_lang(self):
        # Compatibility with NewLanguageOwnerForm
        return [self.cleaned_data["lang"]]


def get_new_language_form(request, component):
    """Return new language form for user."""
    if not request.user.has_perm("translation.add", component):
        raise PermissionDenied()
    if request.user.has_perm("translation.add_more", component):
        return NewLanguageOwnerForm
    return NewLanguageForm


class ContextForm(forms.ModelForm):
    class Meta:
        model = Unit
        fields = ("explanation", "labels", "extra_flags")
        widgets = {"labels": forms.CheckboxSelectMultiple()}

    doc_links = {
        "explanation": ("admin/translating", "additional"),
        "labels": ("devel/translations", "labels"),
        "extra_flags": ("admin/translating", "additional"),
    }

    def get_field_doc(self, field):
        return self.doc_links[field.name]

    def __init__(self, data=None, instance=None, user=None, **kwargs):
        super().__init__(data=data, instance=instance, **kwargs)
        project = instance.translation.component.project
        self.fields["labels"].queryset = project.label_set.all()
        self.helper = FormHelper(self)
        self.helper.disable_csrf = True
        self.helper.form_tag = False
        self.helper.layout = Layout(
            Field("explanation", css_class="codemirror-markdown"),
            Field("labels"),
            ContextDiv(
                template="snippets/labels_description.html",
                context={"project": project, "user": user},
            ),
            Field("extra_flags"),
        )


class UserManageForm(forms.Form):
    user = UserField(
        label=_("User to add"),
        help_text=_(
            "Please type in an existing Weblate account name or e-mail address."
        ),
    )


class ReportsForm(forms.Form):
    style = forms.ChoiceField(
        label=_("Report format"),
        help_text=_("Choose file format for the report"),
        choices=(
            ("rst", _("reStructuredText")),
            ("json", _("JSON")),
            ("html", _("HTML")),
        ),
    )
    period = forms.ChoiceField(
        label=_("Report period"),
        choices=(
            ("30days", _("Last 30 days")),
            ("this-month", _("This month")),
            ("month", _("Last month")),
            ("this-year", _("This year")),
            ("year", _("Last year")),
            ("", _("As specified")),
        ),
        required=False,
    )
    start_date = WeblateDateField(
        label=_("Starting date"), required=False, datepicker=False
    )
    end_date = WeblateDateField(
        label=_("Ending date"), required=False, datepicker=False
    )

    def __init__(self, *args, **kwargs):
        super().__init__(*args, **kwargs)
        self.helper = FormHelper(self)
        self.helper.form_tag = False
        self.helper.layout = Layout(
            Field("style"),
            Field("period"),
            Div(
                "start_date",
                "end_date",
                css_class="input-group input-daterange",
                data_provide="datepicker",
                data_date_format="yyyy-mm-dd",
            ),
        )

    def clean(self):
        super().clean()
        # Invalid value, skip rest of the validation
        if "period" not in self.cleaned_data:
            return

        # Handle predefined periods
        if self.cleaned_data["period"] == "30days":
            end = timezone.now()
            start = end - timedelta(days=30)
        elif self.cleaned_data["period"] == "month":
            end = timezone.now().replace(day=1) - timedelta(days=1)
            start = end.replace(day=1)
        elif self.cleaned_data["period"] == "this-month":
            end = timezone.now().replace(day=1) + timedelta(days=31)
            end = end.replace(day=1) - timedelta(days=1)
            start = end.replace(day=1)
        elif self.cleaned_data["period"] == "year":
            year = timezone.now().year - 1
            end = timezone.make_aware(datetime(year, 12, 31))
            start = timezone.make_aware(datetime(year, 1, 1))
        elif self.cleaned_data["period"] == "this-year":
            year = timezone.now().year
            end = timezone.make_aware(datetime(year, 12, 31))
            start = timezone.make_aware(datetime(year, 1, 1))
        else:
            # Validate custom period
            if not self.cleaned_data.get("start_date"):
                raise ValidationError({"start_date": _("Missing date!")})
            if not self.cleaned_data.get("end_date"):
                raise ValidationError({"end_date": _("Missing date!")})
            start = self.cleaned_data["start_date"]
            end = self.cleaned_data["end_date"]
        # Sanitize timestamps
        self.cleaned_data["start_date"] = start.replace(
            hour=0, minute=0, second=0, microsecond=0
        )
        self.cleaned_data["end_date"] = end.replace(
            hour=23, minute=59, second=59, microsecond=999999
        )
        # Final validation
        if self.cleaned_data["start_date"] > self.cleaned_data["end_date"]:
            msg = _("Starting date has to be before ending date!")
            raise ValidationError({"start_date": msg, "end_date": msg})


class CleanRepoMixin:
    def clean_repo(self):
        repo = self.cleaned_data.get("repo")
        if not repo or not is_repo_link(repo) or "/" not in repo[10:]:
            return repo
        project, component = repo[10:].split("/", 1)
        try:
            obj = Component.objects.get(
                slug__iexact=component, project__slug__iexact=project
            )
        except Component.DoesNotExist:
            return repo
        if not self.request.user.has_perm("component.edit", obj):
            raise ValidationError(
                _("You do not have permission to access this component!")
            )
        return repo


class SettingsBaseForm(CleanRepoMixin, forms.ModelForm):
    """Component base form."""

    class Meta:
        model = Component
        fields = []

    def __init__(self, request, *args, **kwargs):
        super().__init__(*args, **kwargs)
        self.request = request
        self.helper = FormHelper()
        self.helper.form_tag = False


class SelectChecksWidget(SortedSelectMultiple):
    def __init__(self, attrs=None, choices=()):
        choices = CHECKS.get_choices()
        super().__init__(attrs=attrs, choices=choices)

    def value_from_datadict(self, data, files, name):
        value = super().value_from_datadict(data, files, name)
        if isinstance(value, str):
            return json.loads(value)
        return value

    def format_value(self, value):
        return json.dumps(super().format_value(value))


class ComponentDocsMixin:
    @staticmethod
    def get_field_doc(field):
        return ("admin/projects", "component-{}".format(field.name))


class ProjectDocsMixin:
    @staticmethod
    def get_field_doc(field):
        return ("admin/projects", "project-{}".format(field.name))


class ComponentSettingsForm(SettingsBaseForm, ComponentDocsMixin):
    """Component settings form."""

    class Meta:
        model = Component
        fields = (
            "name",
            "report_source_bugs",
            "license",
            "agreement",
            "allow_translation_propagation",
            "enable_suggestions",
            "suggestion_voting",
            "suggestion_autoaccept",
            "priority",
            "check_flags",
            "enforced_checks",
            "commit_message",
            "add_message",
            "delete_message",
            "merge_message",
            "addon_message",
            "vcs",
            "repo",
            "branch",
            "push",
            "push_branch",
            "repoweb",
            "push_on_commit",
            "commit_pending_age",
            "merge_style",
            "file_format",
            "edit_template",
            "new_lang",
            "language_code_style",
            "new_base",
            "filemask",
            "template",
            "intermediate",
            "language_regex",
            "variant_regex",
            "restricted",
            "auto_lock_error",
        )
        widgets = {"enforced_checks": SelectChecksWidget()}

    def __init__(self, request, *args, **kwargs):
        super().__init__(request, *args, **kwargs)
        if settings.OFFER_HOSTING:
            self.fields["restricted"].widget = forms.HiddenInput()
        self.helper.layout = Layout(
            TabHolder(
                Tab(
                    _("Basic"),
                    Fieldset(_("Name"), "name"),
                    Fieldset(_("License"), "license", "agreement"),
                    Fieldset(_("Upstream links"), "report_source_bugs"),
                    css_id="basic",
                ),
                Tab(
                    _("Translation"),
                    Fieldset(
                        _("Suggestions"),
                        "enable_suggestions",
                        "suggestion_voting",
                        "suggestion_autoaccept",
                    ),
                    Fieldset(
                        _("Translation settings"),
                        "allow_translation_propagation",
                        "check_flags",
                        "variant_regex",
                        "enforced_checks",
                        "priority",
                        "restricted",
                    ),
                    css_id="translation",
                ),
                Tab(
                    _("Version control"),
                    Fieldset(
                        _("Locations"),
                        Div(template="trans/repo_help.html"),
                        "vcs",
                        "repo",
                        "branch",
                        "push",
                        "push_branch",
                        "repoweb",
                    ),
                    Fieldset(
                        _("Version control settings"),
                        "push_on_commit",
                        "commit_pending_age",
                        "merge_style",
                        "auto_lock_error",
                    ),
                    css_id="vcs",
                ),
                Tab(
                    _("Commit messages"),
                    Fieldset(
                        _("Commit messages"),
                        Div(template="trans/messages_help.html"),
                        "commit_message",
                        "add_message",
                        "delete_message",
                        "merge_message",
                        "addon_message",
                    ),
                    css_id="messages",
                ),
                Tab(
                    _("Files"),
                    Fieldset(
                        _("Translation files"),
                        "file_format",
                        "filemask",
                        "language_regex",
                    ),
                    Fieldset(
                        _("Monolingual translations"),
                        "template",
                        "edit_template",
                        "intermediate",
                    ),
                    Fieldset(
                        _("Adding new languages"),
                        "new_base",
                        "new_lang",
                        "language_code_style",
                    ),
                    css_id="files",
                ),
                template="layout/pills.html",
            )
        )
        vcses = ("git", "gerrit", "github", "gitlab", "local", "git-force-push")
        if self.instance.vcs not in vcses:
            vcses = (self.instance.vcs,)
        self.fields["vcs"].choices = [
            c for c in self.fields["vcs"].choices if c[0] in vcses
        ]

    def clean(self):
        data = self.cleaned_data
        if settings.OFFER_HOSTING:
            data["restricted"] = self.instance.restricted


class ComponentCreateForm(SettingsBaseForm, ComponentDocsMixin):
    """Component creation form."""

    class Meta:
        model = Component
        fields = [
            "project",
            "name",
            "slug",
            "vcs",
            "repo",
            "branch",
            "push",
            "push_branch",
            "repoweb",
            "file_format",
            "filemask",
            "template",
            "edit_template",
            "intermediate",
            "new_base",
            "license",
            "new_lang",
            "language_code_style",
            "language_regex",
        ]


class ComponentNameForm(forms.Form, ComponentDocsMixin):
    name = forms.CharField(
        label=_("Component name"),
        max_length=COMPONENT_NAME_LENGTH,
        help_text=_("Display name"),
    )
    slug = forms.SlugField(
        label=_("URL slug"),
        max_length=COMPONENT_NAME_LENGTH,
        help_text=_("Name used in URLs and filenames."),
    )


class ComponentSelectForm(ComponentNameForm):
    component = forms.ModelChoiceField(
        queryset=Component.objects.none(),
        label=_("Component"),
        help_text=_("Select existing component to copy configuration from."),
    )

    def __init__(self, request, *args, **kwargs):
        if "instance" in kwargs:
            kwargs.pop("instance")
        if "auto_id" not in kwargs:
            kwargs["auto_id"] = "id_existing_%s"
        super().__init__(*args, **kwargs)


class ComponentBranchForm(ComponentSelectForm):
    branch = forms.ChoiceField(label=_("Repository branch"))

    branch_data: Dict[int, List[str]] = {}
    instance = None

    def __init__(self, *args, **kwargs):
        kwargs["auto_id"] = "id_branch_%s"
        super().__init__(*args, **kwargs)

    def clean_component(self):
        component = self.cleaned_data["component"]
        self.fields["branch"].choices = [(x, x) for x in self.branch_data[component.pk]]
        return component

    def clean(self):
        form_fields = ("branch", "slug", "name")
        data = self.cleaned_data
        component = data.get("component")
        if not component or any(field not in data for field in form_fields):
            return
        kwargs = model_to_dict(component, exclude=["id"])
        kwargs["project"] = component.project
        for field in form_fields:
            kwargs[field] = data[field]
        self.instance = Component(**kwargs)
        try:
            self.instance.full_clean()
        except ValidationError as error:
            # Can not raise directly as this will contain errors
            # from fields not present here
            result = {NON_FIELD_ERRORS: []}
            for key, value in error.message_dict.items():
                if key in self.fields:
                    result[key] = value
                else:
                    result[NON_FIELD_ERRORS].extend(value)
            raise ValidationError(error.messages)


class ComponentProjectForm(ComponentNameForm):
    project = forms.ModelChoiceField(
        queryset=Project.objects.none(), label=_("Project")
    )

    def __init__(self, request, *args, **kwargs):
        if "instance" in kwargs:
            kwargs.pop("instance")
        super().__init__(*args, **kwargs)
        self.request = request
        self.helper = FormHelper()
        self.helper.form_tag = False
        self.instance = None

    def clean(self):
        if "project" not in self.cleaned_data:
            return
        project = self.cleaned_data["project"]
        name = self.cleaned_data.get("name")
        if name and project.component_set.filter(name__iexact=name).exists():
            raise ValidationError({"name": _("Entry by the same name already exists.")})
        slug = self.cleaned_data.get("slug")
        if slug and project.component_set.filter(slug__iexact=slug).exists():
            raise ValidationError({"slug": _("Entry by the same name already exists.")})


class ComponentScratchCreateForm(ComponentProjectForm):
    file_format = forms.ChoiceField(
        label=_("File format"),
        initial="po-mono",
        choices=FILE_FORMATS.get_choices(
            cond=lambda x: bool(x.new_translation) or hasattr(x, "update_bilingual")
        ),
    )

    def __init__(self, *args, **kwargs):
        kwargs["auto_id"] = "id_scratchcreate_%s"
        super().__init__(*args, **kwargs)


class ComponentZipCreateForm(ComponentProjectForm):
    zipfile = forms.FileField(
        label=_("ZIP file containing translations"),
        validators=[FileExtensionValidator(allowed_extensions=["zip"])],
        widget=forms.FileInput(attrs={"accept": ".zip,application/zip"}),
    )

    field_order = ["zipfile", "project", "name", "slug"]

    def __init__(self, *args, **kwargs):
        kwargs["auto_id"] = "id_zipcreate_%s"
        super().__init__(*args, **kwargs)


class ComponentDocCreateForm(ComponentProjectForm):
    docfile = forms.FileField(
<<<<<<< HEAD
        label=_("Document to translate"),
        validators=[validate_file_extension],
=======
        label=_("Document to translate"), validators=[validate_file_extension]
>>>>>>> 14ec0bdd
    )

    field_order = ["docfile", "project", "name", "slug"]

    def __init__(self, *args, **kwargs):
        kwargs["auto_id"] = "id_doccreate_%s"
        super().__init__(*args, **kwargs)


class ComponentInitCreateForm(CleanRepoMixin, ComponentProjectForm):
    """Component creation form.

    This is mostly copy from Component model. Probably should be extracted to standalone
    Repository model...
    """

    project = forms.ModelChoiceField(
        queryset=Project.objects.none(), label=_("Project")
    )
    vcs = forms.ChoiceField(
        label=_("Version control system"),
        help_text=_(
            "Version control system to use to access your "
            "repository with translations."
        ),
        choices=VCS_REGISTRY.get_choices(exclude={"local"}),
        initial=settings.DEFAULT_VCS,
    )
    repo = forms.CharField(
        label=_("Source code repository"),
        max_length=REPO_LENGTH,
        help_text=_(
            "URL of a repository, use weblate://project/component "
            "for sharing with other component."
        ),
    )
    branch = forms.CharField(
        label=_("Repository branch"),
        max_length=REPO_LENGTH,
        help_text=_("Repository branch to translate"),
        required=False,
    )

    def clean_instance(self, data):
        params = copy.copy(data)
        if "discovery" in params:
            params.pop("discovery")

        instance = Component(**params)
        instance.clean_fields(exclude=("filemask", "file_format", "license"))
        instance.validate_unique()
        instance.clean_repo()
        self.instance = instance

        # Create linked repos automatically
        if not self.instance.is_repo_link and self.instance.vcs != "local":
            same_repo = instance.project.component_set.filter(
                repo=instance.repo, vcs=instance.vcs, branch=instance.branch
            )
            if same_repo.exists():
                component = same_repo[0]
                data["repo"] = component.get_repo_link_url()
                data["branch"] = ""
                self.clean_instance(data)

    def clean(self):
        self.clean_instance(self.cleaned_data)


class ComponentDiscoverForm(ComponentInitCreateForm):
    discovery = forms.ChoiceField(
        label=_("Choose translation files to import"),
        choices=[("manual", _("Specify configuration manually"))],
        required=True,
        widget=forms.RadioSelect,
    )

    def render_choice(self, value):
        context = copy.copy(value)
        try:
            format_cls = FILE_FORMATS[value["file_format"]]
            context["file_format_name"] = format_cls.name
            context["valid"] = True
        except KeyError:
            context["file_format_name"] = value["file_format"]
            context["valid"] = False
        context["origin"] = value.meta["origin"]
        return render_to_string("trans/discover-choice.html", context)

    def __init__(self, request, *args, **kwargs):
        super().__init__(request, *args, **kwargs)
        for field, value in self.fields.items():
            if field == "discovery":
                continue
            value.widget = forms.HiddenInput()
        # Allow all VCS now (to handle zip file upload case)
        self.fields["vcs"].choices = VCS_REGISTRY.get_choices()
        self.discovered = self.perform_discovery(request, kwargs)
        for i, value in enumerate(self.discovered):
            self.fields["discovery"].choices.append((i, self.render_choice(value)))

    def perform_discovery(self, request, kwargs):
        if "data" in kwargs:
            discovered = []
            for i, data in enumerate(request.session["create_discovery"]):
                item = DiscoveryResult(data)
                item.meta = request.session["create_discovery_meta"][i]
                discovered.append(item)
            return discovered
        self.clean_instance(kwargs["initial"])
        discovered = discover(self.instance.full_path)
        request.session["create_discovery"] = discovered
        request.session["create_discovery_meta"] = [x.meta for x in discovered]
        return discovered

    def clean(self):
        super().clean()
        discovery = self.cleaned_data.get("discovery")
        if discovery and discovery != "manual":
            self.cleaned_data.update(self.discovered[int(discovery)])


class ComponentRenameForm(SettingsBaseForm):
    """Component rename form."""

    class Meta:
        model = Component
        fields = ["slug"]


class ComponentMoveForm(SettingsBaseForm):
    """Component rename form."""

    class Meta:
        model = Component
        fields = ["project"]

    def __init__(self, request, *args, **kwargs):
        super().__init__(request, *args, **kwargs)
        self.fields["project"].queryset = request.user.owned_projects


class ProjectSettingsForm(SettingsBaseForm, ProjectDocsMixin):
    """Project settings form."""

    class Meta:
        model = Project
        fields = (
            "name",
            "web",
            "mail",
            "instructions",
            "set_language_team",
            "use_shared_tm",
            "contribute_shared_tm",
            "enable_hooks",
            "source_language",
            "language_aliases",
            "access_control",
            "translation_review",
            "source_review",
        )
        widgets = {
            "access_control": forms.RadioSelect(),
            "source_language": SortedSelect,
            "instructions": forms.Textarea(attrs={"class": "codemirror-markdown"}),
        }

    def clean(self):
        data = self.cleaned_data
        if settings.OFFER_HOSTING:
            data["contribute_shared_tm"] = data["use_shared_tm"]
        if (
            "access_control" not in data
            or data["access_control"] is None
            or data["access_control"] == ""
        ):
            data["access_control"] = self.instance.access_control
        access = data["access_control"]

        self.changed_access = access != self.instance.access_control

        if self.changed_access and not self.user_can_change_access:
            raise ValidationError(
                {
                    "access_control": _(
                        "You do not have permission to change project access control."
                    )
                }
            )
        if self.changed_access and access in (
            Project.ACCESS_PUBLIC,
            Project.ACCESS_PROTECTED,
        ):
            unlicensed = self.instance.component_set.filter(license="")
            if unlicensed:
                raise ValidationError(
                    {
                        "access_control": _(
                            "You must specify a license for these components "
                            "to make them publicly accessible: %s"
                        )
                        % ", ".join(unlicensed.values_list("name", flat=True))
                    }
                )

    def save(self, commit: bool = True):
        super().save(commit=commit)
        if self.changed_access:
            Change.objects.create(
                project=self.instance,
                action=Change.ACTION_ACCESS_EDIT,
                user=self.user,
                details={"access_control": self.instance.access_control},
            )

    def __init__(self, request, *args, **kwargs):
        super().__init__(request, *args, **kwargs)
        self.user = request.user
        self.user_can_change_access = request.user.has_perm(
            "billing:project.permissions", self.instance
        )
        self.changed_access = False
        self.helper.form_tag = False
        if not self.user_can_change_access:
            disabled = {"disabled": True}
            self.fields["access_control"].required = False
            self.fields["access_control"].help_text = _(
                "You do not have permission to change project access control."
            )
        else:
            disabled = {}
        self.helper.layout = Layout(
            TabHolder(
                Tab(_("Basic"), "name", "web", "mail", "instructions", css_id="basic"),
                Tab(
                    _("Access"),
                    InlineRadios(
                        "access_control",
                        template="%s/layout/radioselect_access.html",
                        **disabled
                    ),
                    css_id="access",
                ),
                Tab(
                    _("Workflow"),
                    "set_language_team",
                    "use_shared_tm",
                    "contribute_shared_tm",
                    "enable_hooks",
                    "source_language",
                    "language_aliases",
                    "translation_review",
                    "source_review",
                    css_id="workflow",
                ),
                Tab(
                    _("Components"),
                    ContextDiv(
                        template="snippets/project-component-settings.html",
                        context={"object": self.instance, "user": request.user},
                    ),
                    css_id="components",
                ),
                template="layout/pills.html",
            )
        )

        if settings.OFFER_HOSTING:
            self.fields["contribute_shared_tm"].widget = forms.HiddenInput()
            self.fields["use_shared_tm"].help_text = _(
                "Uses and contributes to the pool of shared translations "
                "between projects."
            )
            self.fields["access_control"].choices = [
                choice
                for choice in self.fields["access_control"].choices
                if choice[0] != Project.ACCESS_CUSTOM
            ]


class ProjectRenameForm(SettingsBaseForm):
    """Project rename form."""

    class Meta:
        model = Project
        fields = ["slug"]


class ProjectCreateForm(SettingsBaseForm, ProjectDocsMixin):
    """Project creation form."""

    # This is fake field with is either hidden or configured
    # in the view
    billing = forms.ModelChoiceField(
        label=_("Billing"),
        queryset=User.objects.none(),
        required=True,
        empty_label=None,
    )

    class Meta:
        model = Project
        fields = ("name", "slug", "web", "mail", "instructions", "source_language")
        widgets = {"source_language": SortedSelect}


class ReplaceForm(forms.Form):
    search = forms.CharField(
        label=_("Search string"), min_length=1, required=True, strip=False
    )
    replacement = forms.CharField(
        label=_("Replacement string"), min_length=1, required=True, strip=False
    )

    def __init__(self, *args, **kwargs):
        kwargs["auto_id"] = "id_replace_%s"
        super().__init__(*args, **kwargs)


class ReplaceConfirmForm(forms.Form):
    units = forms.ModelMultipleChoiceField(queryset=Unit.objects.none(), required=False)
    confirm = forms.BooleanField(required=True, initial=True, widget=forms.HiddenInput)

    def __init__(self, units, *args, **kwargs):
        super().__init__(*args, **kwargs)
        self.fields["units"].queryset = units


class MatrixLanguageForm(forms.Form):
    """Form for requesting new language."""

    lang = forms.MultipleChoiceField(
        label=_("Languages"), choices=[], widget=SortedSelectMultiple
    )

    def __init__(self, component, *args, **kwargs):
        super().__init__(*args, **kwargs)
        languages = Language.objects.filter(translation__component=component)
        self.fields["lang"].choices = languages.as_choices()


class NewUnitForm(forms.Form):
    key = forms.CharField(
        label=_("Translation key"),
        help_text=_(
            "Key used to identify string in translation file. "
            "File format specific rules might apply."
        ),
        required=True,
    )
    value = PluralField(
        label=_("Source language text"),
        help_text=_(
            "You can edit this later, as with any other string in "
            "the source language."
        ),
        required=True,
    )

    def __init__(self, user, *args, **kwargs):
        super().__init__(*args, **kwargs)
        self.fields["key"].widget.attrs["tabindex"] = 99
        self.fields["value"].widget.attrs["tabindex"] = 100
        self.fields["value"].widget.profile = user.profile


class BulkEditForm(forms.Form):
    q = QueryField(required=True)
    state = forms.ChoiceField(
        label=_("State to set"), choices=((-1, _("Do not change")),) + STATE_CHOICES
    )
    add_flags = FlagField(label=_("Translation flags to add"), required=False)
    remove_flags = FlagField(label=_("Translation flags to remove"), required=False)
    add_labels = forms.ModelMultipleChoiceField(
        queryset=Label.objects.none(),
        label=_("Labels to add"),
        widget=forms.CheckboxSelectMultiple(),
        required=False,
    )
    remove_labels = forms.ModelMultipleChoiceField(
        queryset=Label.objects.none(),
        label=_("Labels to remove"),
        widget=forms.CheckboxSelectMultiple(),
        required=False,
    )

    def __init__(self, user, obj, *args, **kwargs):
        project = kwargs.pop("project")
        super().__init__(*args, **kwargs)
        labels = project.label_set.all()
        if labels:
            self.fields["remove_labels"].queryset = labels
            self.fields["add_labels"].queryset = labels

        excluded = {STATE_EMPTY, STATE_READONLY}
        if user is not None and not user.has_perm("unit.review", obj):
            excluded.add(STATE_APPROVED)

        # Filter offered states
        self.fields["state"].choices = [
            x for x in self.fields["state"].choices if x[0] not in excluded
        ]

        self.helper = FormHelper(self)
        self.helper.form_tag = False
        self.helper.layout = Layout(
            SearchField("q"), Field("state"), Field("add_flags"), Field("remove_flags")
        )
        if labels:
            self.helper.layout.append(InlineCheckboxes("add_labels"))
            self.helper.layout.append(InlineCheckboxes("remove_labels"))


class ContributorAgreementForm(forms.Form):
    confirm = forms.BooleanField(
        label=_("I accept the contributor agreement"), required=True
    )
    next = forms.CharField(required=False, widget=forms.HiddenInput)


class BaseDeleteForm(forms.Form):
    confirm = forms.CharField(required=True)
    warning_template = ""

    def __init__(self, obj, *args, **kwargs):
        super().__init__(*args, **kwargs)
        self.obj = obj
        self.helper = FormHelper(self)
        self.helper.layout = Layout(
            ContextDiv(
                template=self.warning_template,
                css_class="form-group",
                context={"object": obj},
            ),
            Field("confirm"),
        )
        self.helper.form_tag = False

    def clean(self):
        if self.cleaned_data.get("confirm") != self.obj.full_slug:
            raise ValidationError(
                _("The slug does not match the one marked for deletion!")
            )


class TranslationDeleteForm(BaseDeleteForm):
    confirm = forms.CharField(
        label=_("Removal confirmation"),
        help_text=_("Please type in the full slug of the translation to confirm."),
        required=True,
    )
    warning_template = "trans/delete-translation.html"


class ComponentDeleteForm(BaseDeleteForm):
    confirm = forms.CharField(
        label=_("Removal confirmation"),
        help_text=_("Please type in the full slug of the component to confirm."),
        required=True,
    )
    warning_template = "trans/delete-component.html"


class ProjectDeleteForm(BaseDeleteForm):
    confirm = forms.CharField(
        label=_("Removal confirmation"),
        help_text=_("Please type in the slug of the project to confirm."),
        required=True,
    )
    warning_template = "trans/delete-project.html"


class AnnouncementForm(forms.ModelForm):
    """Component base form."""

    class Meta:
        model = Announcement
        fields = ["message", "category", "expiry", "notify"]
        widgets = {
            "expiry": WeblateDateInput(),
            "message": forms.Textarea(attrs={"class": "codemirror-markdown"}),
        }


class ChangesForm(forms.Form):
    project = forms.ChoiceField(label=_("Project"), choices=[("", "")], required=False)
    lang = forms.ChoiceField(label=_("Language"), choices=[("", "")], required=False)
    action = forms.MultipleChoiceField(
        label=_("Action"),
        required=False,
        widget=SortedSelectMultiple,
        choices=Change.ACTION_CHOICES,
    )
    user = forms.SlugField(label=_("Author username"), required=False)

    def __init__(self, request, *args, **kwargs):
        super().__init__(*args, **kwargs)
        self.fields["lang"].choices += Language.objects.have_translation().as_choices()
        self.fields["project"].choices += [
            (project.slug, project.name) for project in request.user.allowed_projects
        ]


class LabelForm(forms.ModelForm):
    class Meta:
        model = Label
        fields = ("name", "color")
        widgets = {"color": ColorWidget()}

    def __init__(self, *args, **kwargs):
        super().__init__(*args, **kwargs)
        self.helper = FormHelper(self)
        self.helper.form_tag = False<|MERGE_RESOLUTION|>--- conflicted
+++ resolved
@@ -561,14 +561,10 @@
         super().__init__(*args, **kwargs)
         self.helper = FormHelper(self)
         self.helper.form_tag = False
-<<<<<<< HEAD
         self.helper.layout = Layout(
             SearchField("q"),
             Field("format"),
         )
-=======
-        self.helper.layout = Layout(SearchField("q"), Field("format"))
->>>>>>> 14ec0bdd
 
 
 class SimpleUploadForm(forms.Form):
@@ -792,12 +788,7 @@
             return None
         try:
             self.cleaned_data["revert_change"] = Change.objects.get(
-<<<<<<< HEAD
-                pk=self.cleaned_data["revert"],
-                unit=self.unit,
-=======
                 pk=self.cleaned_data["revert"], unit=self.unit
->>>>>>> 14ec0bdd
             )
         except Change.DoesNotExist:
             raise ValidationError(_("Could not find reverted change."))
@@ -892,14 +883,10 @@
             "translation or generic for all of them?"
         ),
         choices=(
-<<<<<<< HEAD
             (
                 "report",
                 _("Report issue with the source string"),
             ),
-=======
-            ("report", _("Report issue with the source string")),
->>>>>>> 14ec0bdd
             (
                 "global",
                 _("Source string comment, suggestions for changes to this string"),
@@ -1481,12 +1468,8 @@
 
 class ComponentDocCreateForm(ComponentProjectForm):
     docfile = forms.FileField(
-<<<<<<< HEAD
         label=_("Document to translate"),
         validators=[validate_file_extension],
-=======
-        label=_("Document to translate"), validators=[validate_file_extension]
->>>>>>> 14ec0bdd
     )
 
     field_order = ["docfile", "project", "name", "slug"]
